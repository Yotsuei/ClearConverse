#!/usr/bin/env python
import os
import json
import shutil
import logging
import traceback
import uuid
import asyncio
from fastapi import FastAPI, UploadFile, File, HTTPException, WebSocket, BackgroundTasks, Form
from fastapi.responses import FileResponse, JSONResponse
from fastapi.middleware.cors import CORSMiddleware
from pathlib import Path
import uvicorn
from dotenv import load_dotenv
from datetime import datetime, timedelta
from apscheduler.schedulers.background import BackgroundScheduler

# Import necessary libraries for audio processing
import torch
import torchaudio
import whisper
import noisereduce as nr
import numpy as np
from collections import Counter, defaultdict
from dataclasses import dataclass, field
from typing import Any, Dict, List, Optional, Tuple

# External libraries for diarization, separation and VAD
from pyannote.audio import Pipeline, Inference
from speechbrain.inference import SepformerSeparation

# Add these imports for URL handling
import requests
import tempfile
import platform
import subprocess
from urllib.parse import urlparse
import validators

# =============================================================================
# Logging setup
# =============================================================================
logging.basicConfig(level=logging.INFO, format="%(asctime)s [%(levelname)s] %(message)s")

# =============================================================================
# Data Classes and Utility Functions
# =============================================================================

@dataclass
class AudioSegment:
    start: float
    end: float
    speaker_id: str
    audio_tensor: torch.Tensor
    is_overlap: bool = False
    transcription: Optional[str] = None
    confidence: float = 1.0
    metadata: Dict[str, Any] = field(default_factory=dict)

@dataclass
class Config:
    auth_token: str
    target_sample_rate: int = 16000
    # Increase minimum segment duration to ensure segments are long enough for reliable embedding extraction.
    min_segment_duration: float = 0.75  
    # Slightly higher threshold to detect overlaps (adjust based on audio characteristics).
    overlap_threshold: float = 0.65  
    condition_on_previous_text: bool = True
    # Tighten gap threshold to avoid merging distinct speaker turns.
    merge_gap_threshold: float = 0.5  
    # Increase the minimum duration for overlap separation.
    min_overlap_duration_for_separation: float = 0.6  
    # Use more segments for a more robust speaker embedding average.
    max_embedding_segments: int = 100  
    enhance_separated_audio: bool = True
    use_vad_refinement: bool = True
    # Adjust the speaker embedding threshold if needed for more sensitive matching.
    speaker_embedding_threshold: float = 0.45  
    # Increase noise reduction to help cleaner input for diarization and embedding.
    noise_reduction_amount: float = 0.65  
    transcription_batch_size: int = 8
    use_speaker_embeddings: bool = True
    temperature: float = 0.1
    max_speakers: int = 2
    min_speakers: int = 1
    whisper_model_size: str = "small.en"
    transcribe_overlaps_individually: bool = True
    # Increase window size for overlap segmentation to capture more context.
    sliding_window_size: float = 1.0  
    # Use a finer step to get smoother segmentation in overlaps.
    sliding_window_step: float = 0.5  
    # Increase the secondary diarization threshold to catch more misclassifications.
    secondary_diarization_threshold: float = 0.35

def merge_diarization_segments(segments: List[Tuple[float, float, str]], gap_threshold: float) -> List[Tuple[float, float, str]]:
    if not segments:
        return []
    segments.sort(key=lambda x: x[0])
    merged = []
    current_start, current_end, current_speaker = segments[0]
    for start, end, speaker in segments[1:]:
        if speaker == current_speaker and (start - current_end) <= gap_threshold:
            current_end = end
        else:
            merged.append((current_start, current_end, current_speaker))
            current_start, current_end, current_speaker = start, end, speaker
    merged.append((current_start, current_end, current_speaker))
    return merged

def get_pyannote_vad_intervals(vad_annotation) -> List[Tuple[float, float]]:
    return [(segment.start, segment.end) for segment, _, _ in vad_annotation.itertracks(yield_label=True)]

def refine_segment_with_vad(segment: Tuple[float, float], vad_intervals: List[Tuple[float, float]]) -> Optional[Tuple[float, float]]:
    seg_start, seg_end = segment
    intersections = [
        (max(seg_start, vad_start), min(seg_end, vad_end))
        for vad_start, vad_end in vad_intervals
        if max(seg_start, vad_start) < min(seg_end, vad_end)
    ]
    if not intersections:
        return None
    return (min(s for s, _ in intersections), max(e for _, e in intersections))

def find_segment_overlaps(segments: List[Tuple[float, float, str]]) -> Dict[Tuple[float, float], List[str]]:
    events = []
    for start, end, speaker in segments:
        events.append((start, 1, speaker))
        events.append((end, -1, speaker))
    events.sort(key=lambda x: (x[0], x[1]))
    active_speakers = set()
    overlap_regions = []
    overlap_start = None
    for time, event_type, speaker in events:
        if event_type == 1:
            active_speakers.add(speaker)
            if len(active_speakers) > 1 and overlap_start is None:
                overlap_start = time
        else:
            if len(active_speakers) > 1 and overlap_start is not None:
                overlap_regions.append((overlap_start, time, active_speakers.copy()))
            active_speakers.discard(speaker)
            if len(active_speakers) <= 1:
                overlap_start = None
    return {(start, end): list(speakers) for start, end, speakers in overlap_regions}

def enhance_audio(audio: torch.Tensor, sample_rate: int, stationary: bool = True, prop_decrease: float = 0.75) -> torch.Tensor:
    audio_np = audio.cpu().numpy() if isinstance(audio, torch.Tensor) else audio
    if audio_np.ndim > 1:
        audio_np = audio_np.squeeze()
    audio_np = nr.reduce_noise(y=audio_np, sr=sample_rate, stationary=stationary, prop_decrease=prop_decrease)
    if np.max(np.abs(audio_np)) > 0:
        audio_np = audio_np / np.max(np.abs(audio_np))
    return torch.tensor(audio_np, dtype=torch.float32)

# URL handling utility functions
def is_ffmpeg_installed():
    """Check if ffmpeg is installed and available in PATH."""
    try:
        # Check differently based on platform
        if platform.system() == "Windows":
            # For Windows
            subprocess.run(['where', 'ffmpeg'], check=True, capture_output=True)
        else:
            # For Unix/Linux/MacOS
            subprocess.run(['which', 'ffmpeg'], check=True, capture_output=True)
        return True
    except (subprocess.SubprocessError, FileNotFoundError):
        return False
        
def download_file_from_url(url, output_path=None):
    """
    Download a file from a URL and save it to a temporary file if output_path is not provided.
    Returns the path to the downloaded file.
    """
    try:
        headers = {
            'User-Agent': 'Mozilla/5.0 (Windows NT 10.0; Win64; x64) AppleWebKit/537.36 (KHTML, like Gecko) Chrome/91.0.4472.124 Safari/537.36'
        }
        
        response = requests.get(url, headers=headers, stream=True, timeout=30)
        response.raise_for_status()  # Raise an exception for HTTP errors
        
        # Determine content type from headers
        content_type = response.headers.get('Content-Type', '')
        
        if not output_path:
            # Determine file extension from content type or URL
            file_ext = '.mp3'  # Default extension
            if 'audio/wav' in content_type:
                file_ext = '.wav'
            elif 'audio/mpeg' in content_type or 'audio/mp3' in content_type:
                file_ext = '.mp3'
            elif 'audio/ogg' in content_type:
                file_ext = '.ogg'
            elif 'video/mp4' in content_type:
                file_ext = '.mp4'
            else:
                # Try to get extension from URL
                parsed_url = urlparse(url)
                path = parsed_url.path
                if '.' in path:
                    url_ext = path.split('.')[-1].lower()
                    if url_ext in ['mp3', 'wav', 'ogg', 'mp4']:
                        file_ext = f'.{url_ext}'
            
            # Create a temporary file with the determined extension
            temp_file = tempfile.NamedTemporaryFile(suffix=file_ext, delete=False)
            output_path = temp_file.name
            temp_file.close()
        
        # Save the file content
        with open(output_path, 'wb') as f:
            for chunk in response.iter_content(chunk_size=8192):
                f.write(chunk)
        
        logging.info(f"Downloaded file from {url} to {output_path}")
        return output_path
    
    except requests.exceptions.RequestException as e:
        logging.error(f"Error downloading file from URL {url}: {str(e)}")
        raise HTTPException(status_code=400, detail=f"Failed to download file from URL: {str(e)}")
    except Exception as e:
        logging.error(f"Unexpected error downloading file from URL {url}: {str(e)}")
        raise HTTPException(status_code=500, detail=f"Server error processing URL: {str(e)}")

def validate_url(url):
    """Validate if the URL is well-formed and accessible."""
    # Check if URL is well-formed
    if not validators.url(url):
        raise HTTPException(status_code=400, detail="Invalid URL format")
    
    # Try a HEAD request to check if the URL is accessible
    try:
        headers = {
            'User-Agent': 'Mozilla/5.0 (Windows NT 10.0; Win64; x64) AppleWebKit/537.36 (KHTML, like Gecko) Chrome/91.0.4472.124 Safari/537.36'
        }
        response = requests.head(url, headers=headers, timeout=10)
        
        # Check if response indicates success (status code 2xx)
        if not response.ok:
            raise HTTPException(status_code=400, 
                               detail=f"URL returned status code {response.status_code}. Make sure the URL is publicly accessible.")
        
        # Check if content type suggests audio or video
        content_type = response.headers.get('Content-Type', '').lower()
        valid_types = ['audio/', 'video/']
        
        is_valid_content = any(t in content_type for t in valid_types)
        
        # If we can't determine from content-type, check URL extension
        if not is_valid_content:
            parsed_url = urlparse(url)
            path = parsed_url.path.lower()
            valid_extensions = ['.mp3', '.wav', '.ogg', '.mp4', '.flac', '.m4a', '.aac']
            is_valid_content = any(path.endswith(ext) for ext in valid_extensions)
        
        if not is_valid_content:
            logging.warning(f"URL may not point to audio/video content: {content_type}")
            # Just log a warning, don't raise an exception, as content-type might be misleading
    
    except requests.exceptions.Timeout:
        raise HTTPException(status_code=400, detail="URL request timed out. Server might be slow or unreachable.")
    except requests.exceptions.ConnectionError:
        raise HTTPException(status_code=400, detail="Failed to connect to the URL. Please check if the URL is correct and the server is running.")
    except requests.exceptions.RequestException as e:
        raise HTTPException(status_code=400, detail=f"Error validating URL: {str(e)}")
    
    return True

# =============================================================================
# EnhancedAudioProcessor Class 
# =============================================================================

class EnhancedAudioProcessor:
    def __init__(self, config: Config):
        self.config = config
        self.device = torch.device("cuda" if torch.cuda.is_available() else "cpu")
        self.resampler = None
        self._initialize_models()

    def _initialize_models(self):
        logging.info(f"Initializing models on {self.device}...")
        cache_dir = "models"  
        self.separator = SepformerSeparation.from_hparams(
            source="speechbrain/resepformer-wsj02mix",
            savedir=os.path.join(cache_dir, "resepformer"),
            run_opts={"device": self.device}
        )
        self.whisper_model = whisper.load_model(self.config.whisper_model_size, download_root=os.path.join(cache_dir, "whisper")).to(self.device)
        self.diarization = Pipeline.from_pretrained(
            "pyannote/speaker-diarization-3.1",
            use_auth_token=self.config.auth_token,
            cache_dir=os.path.join(cache_dir, "speaker-diarization")
        ).to(self.device)
        self.vad_pipeline = Pipeline.from_pretrained(
            "pyannote/voice-activity-detection",
            use_auth_token=self.config.auth_token,
            cache_dir=os.path.join(cache_dir, "vad")
        ).to(self.device)
        self.embedding_model = Inference(
            "pyannote/embedding",
            window="whole",
            use_auth_token=self.config.auth_token,
        ).to(self.device)
        logging.info("Models initialized successfully!")

    def load_audio(self, file_path: str) -> Tuple[torch.Tensor, int]:
        logging.info(f"Loading audio from {file_path}")
        signal, sample_rate = torchaudio.load(file_path)
        signal = signal.to(self.device)
        if signal.shape[0] > 1:
            signal = torch.mean(signal, dim=0, keepdim=True)
        if sample_rate != self.config.target_sample_rate:
            if self.resampler is None or self.resampler.orig_freq != sample_rate:
                self.resampler = torchaudio.transforms.Resample(
                    orig_freq=sample_rate,
                    new_freq=self.config.target_sample_rate
                ).to(self.device)
            signal = self.resampler(signal)
        signal_np = signal.cpu().squeeze().numpy()
        signal_np = nr.reduce_noise(y=signal_np, sr=self.config.target_sample_rate,
                                    stationary=True, prop_decrease=self.config.noise_reduction_amount)
        signal_np = signal_np / (np.max(np.abs(signal_np)) + 1e-8)
        signal = torch.tensor(signal_np, device=self.device).unsqueeze(0)
        duration = signal.shape[-1] / self.config.target_sample_rate
        logging.info(f"Audio loaded: {duration:.2f}s at {self.config.target_sample_rate}Hz")
        return signal, self.config.target_sample_rate

    def _extract_segment(self, audio: torch.Tensor, start: float, end: float, sample_rate: Optional[int] = None) -> torch.Tensor:
        sr = sample_rate or self.config.target_sample_rate
        # Log the raw times for debugging
        audio_duration = audio.shape[-1] / sr
        logging.debug(f"Extracting segment: start={start:.2f}s, end={end:.2f}s, audio duration={audio_duration:.2f}s")
        
        # Ensure start and end are within audio duration bounds
        if start < 0:
            logging.warning(f"Start time {start:.2f}s is negative; setting to 0.")
            start = 0.0
        if end > audio_duration:
            logging.warning(f"End time {end:.2f}s exceeds audio duration ({audio_duration:.2f}s); clipping to audio duration.")
            end = audio_duration

        start_idx = int(start * sr)
        end_idx = int(end * sr)
        
        # Additional check: if indices are invalid, log detailed info and return a small non-empty tensor
        if start_idx >= end_idx:
            logging.warning(f"Invalid segment indices: {start_idx}-{end_idx} for audio length {audio.shape[-1]} "
                            f"(start_time={start:.2f}s, end_time={end:.2f}s, sample_rate={sr}).")
            # Return a small tensor of zeros (or consider skipping the segment)
            return torch.zeros((1, 100), device=self.device)
        
        return audio[:, start_idx:end_idx]

    def _extract_embedding(self, audio_segment: torch.Tensor) -> Optional[torch.Tensor]:
        try:
            if audio_segment.shape[-1] < self.config.target_sample_rate / 2:
                logging.warning("Segment too short for reliable embedding extraction")
                return None
            audio_np = (audio_segment.cpu().numpy() if len(audio_segment.shape) > 1
                        else audio_segment.cpu().unsqueeze(0).numpy())
            embedding = self.embedding_model({
                "waveform": torch.from_numpy(audio_np),
                "sample_rate": self.config.target_sample_rate
            })
            return embedding.to(self.device) if isinstance(embedding, torch.Tensor) else torch.tensor(embedding, device=self.device)
        except Exception as e:
            logging.error(f"Error in embedding extraction: {e}")
            return None

    def _calculate_embedding_similarity(self, embed1: torch.Tensor, embed2: torch.Tensor) -> float:
        return torch.nn.functional.cosine_similarity(embed1, embed2, dim=0).item()

    def _detect_overlap_regions(self, diarization_result) -> List[Tuple[float, float, List[str]]]:
        segments = [(segment.start, segment.end, speaker)
                    for segment, _, speaker in diarization_result.itertracks(yield_label=True)]
        overlap_dict = find_segment_overlaps(segments)
        overlap_regions = [
            (start, end, speakers)
            for (start, end), speakers in overlap_dict.items()
            if (end - start) >= self.config.overlap_threshold and len(speakers) > 1
        ]
        logging.info(f"Detected {len(overlap_regions)} overlap regions")
        return overlap_regions

    def _build_speaker_profiles(self, audio: torch.Tensor, diarization_result) -> Dict[str, torch.Tensor]:
        if not self.config.use_speaker_embeddings:
            return {}
        all_segments = [(segment.start, segment.end, speaker)
                        for segment, _, speaker in diarization_result.itertracks(yield_label=True)]
        speaker_segments = defaultdict(list)
        for start, end, speaker in all_segments:
            if (end - start) >= 1.0:
                speaker_segments[speaker].append((start, end))
        speaker_embeddings = {}
        for speaker, segments in speaker_segments.items():
            logging.info(f"Building profile for speaker {speaker} using {len(segments)} segments")
            segments.sort(key=lambda x: x[1]-x[0], reverse=True)
            selected_segments = segments[:self.config.max_embedding_segments]
            embeddings = []
            for start, end in selected_segments:
                segment_audio = self._extract_segment(audio, start, end)
                embedding = self._extract_embedding(segment_audio)
                if embedding is not None:
                    embeddings.append(embedding)
            if embeddings:
                speaker_embeddings[speaker] = torch.stack(embeddings).mean(dim=0)
                logging.info(f"Created embedding for speaker {speaker}")
        return speaker_embeddings

    def _resegment_overlap(self, audio_segment: torch.Tensor, seg_start: float, seg_end: float, speaker_profiles: Dict[str, torch.Tensor]) -> List[Tuple[float, float, str]]:
        window_size = self.config.sliding_window_size
        step = self.config.sliding_window_step
        refined_segments = []
        curr = seg_start
        window_results = []
        while curr + window_size <= seg_end:
            segment = self._extract_segment(audio_segment, curr - seg_start, curr - seg_start + window_size)
            embedding = self._extract_embedding(segment)
            if embedding is not None:
                similarities = [(spk, self._calculate_embedding_similarity(embedding, profile))
                                for spk, profile in speaker_profiles.items()]
                similarities.sort(key=lambda x: x[1], reverse=True)
                dominant_speaker, confidence = similarities[0]
            else:
                dominant_speaker, confidence = "UNKNOWN", 0.0
            window_results.append((curr, curr + window_size, dominant_speaker, confidence))
            curr += step
        if not window_results:
            return [(seg_start, seg_end, "UNKNOWN")]
        merged = []
        cur_start, cur_end, cur_spk, _ = window_results[0]
        for start, end, spk, conf in window_results[1:]:
            if spk == cur_spk and start - cur_end <= step:
                cur_end = end
            else:
                merged.append((cur_start, cur_end, cur_spk))
                cur_start, cur_end, cur_spk = start, end, spk
        merged.append((cur_start, cur_end, cur_spk))
        return [(max(seg_start, s), min(seg_end, e), spk) for s, e, spk in merged]

    def _process_overlap_segment(self, audio_segment: torch.Tensor, speaker_embeddings: Dict[str, torch.Tensor],
                                   involved_speakers: List[str], seg_start: float, seg_end: float) -> List[Dict]:
        logging.info(f"Processing overlap segment: {seg_start:.2f}s-{seg_end:.2f}s")
        refined_regions = self._resegment_overlap(audio_segment, seg_start, seg_end, speaker_embeddings)
        results = []
        for new_start, new_end, spk in refined_regions:
            subsegment = self._extract_segment(audio_segment, new_start - seg_start, new_end - seg_start)
            separated = self.separator.separate_batch(subsegment)
            best_source, best_confidence = None, -1.0
            for idx in range(separated.shape[-1]):
                source = separated[..., idx]
                source = source / (torch.max(torch.abs(source)) + 1e-8)
                embedding = self._extract_embedding(source)
                if embedding is None:
                    continue
                similarity = self._calculate_embedding_similarity(embedding, speaker_embeddings.get(spk, embedding))
                if similarity > best_confidence:
                    best_confidence = similarity
                    best_source = source
            best_source = best_source if best_source is not None else subsegment
            source_np = best_source.squeeze().cpu().numpy()
            transcription = self.whisper_model.transcribe(
                source_np,
                initial_prompt="This is a single speaker talking.",
                temperature=self.config.temperature
            )
            results.append({
                'audio': best_source,
                'transcription': transcription['text'],
                'speaker_id': spk,
                'confidence': best_confidence
            })
        return results

    def _secondary_diarization(self, audio_segment: torch.Tensor, seg_start: float, seg_end: float) -> List[Tuple[float, float, str]]:
        try:
            temp_path = "temp_segment.wav"
            torchaudio.save(temp_path, audio_segment.cpu(), self.config.target_sample_rate)
            diarization_result = self.diarization(
                temp_path,
                min_speakers=1,
                max_speakers=2
            )
            os.remove(temp_path)
            new_segments = [(segment.start, segment.end, speaker)
                            for segment, _, speaker in diarization_result.itertracks(yield_label=True)]
            if not new_segments:
                return [(seg_start, seg_end, "UNKNOWN")]
            return merge_diarization_segments(new_segments, self.config.merge_gap_threshold)
        except Exception as e:
            logging.error(f"Secondary diarization failed: {e}")
            return [(seg_start, seg_end, "UNKNOWN")]

    def process_file(self, file_path: str) -> Dict:
        try:
            audio, sample_rate = self.load_audio(file_path)
            audio_duration = audio.shape[-1] / sample_rate
            logging.info(f"Processing audio file: {audio_duration:.2f} seconds")
            logging.info("Running Voice Activity Detection...")
            vad_result = self.vad_pipeline(file_path)
            vad_intervals = get_pyannote_vad_intervals(vad_result)
            logging.info(f"VAD detected {len(vad_intervals)} speech intervals")
            logging.info("Running full-audio Speaker Diarization for profile building...")
            diarization_result = self.diarization(
                file_path,
                min_speakers=self.config.min_speakers,
                max_speakers=self.config.max_speakers
            )
            raw_segments = [(segment.start, segment.end, speaker)
                            for segment, _, speaker in diarization_result.itertracks(yield_label=True)]
            logging.info(f"Diarization found {len(raw_segments)} raw segments")
            merged_segments = merge_diarization_segments(raw_segments, self.config.merge_gap_threshold)
            logging.info(f"After merging: {len(merged_segments)} segments")
            refined_segments = []
            if self.config.use_vad_refinement:
                for start, end, speaker in merged_segments:
                    refined = refine_segment_with_vad((start, end), vad_intervals)
                    if refined and (refined[1] - refined[0] >= self.config.min_segment_duration):
                        refined_segments.append((refined[0], refined[1], speaker))
                logging.info(f"After VAD refinement: {len(refined_segments)} segments")
            else:
                refined_segments = merged_segments
            speaker_embeddings = self._build_speaker_profiles(audio, diarization_result)
            logging.info(f"Created embeddings for {len(speaker_embeddings)} speakers")
            speaker_counts = Counter(speaker for _, _, speaker in refined_segments)
            if len(speaker_counts) < 2:
                logging.warning("Not enough speakers detected, using default mapping")
                common_speakers = list(speaker_counts.keys())
                if len(common_speakers) == 0:
                    raise ValueError("No speakers detected in the audio file")
                speaker_mapping = {common_speakers[0]: "SPEAKER_A"}
            else:
                common_speakers = [spk for spk, _ in speaker_counts.most_common(2)]
                speaker_mapping = {common_speakers[0]: "SPEAKER_A", common_speakers[1]: "SPEAKER_B"}
            logging.info(f"Using speaker mapping: {speaker_mapping}")
            overlap_regions = self._detect_overlap_regions(diarization_result)
            processed_segments = []
            meta_counts = {'SPEAKER_A': 0, 'SPEAKER_B': 0}
            for seg_start, seg_end, orig_speaker in refined_segments:
                is_overlap = False
                involved_speakers = []
                for ov_start, ov_end, speakers in overlap_regions:
                    if max(seg_start, ov_start) < min(seg_end, ov_end):
                        is_overlap = True
                        involved_speakers = speakers
                        break
                if (seg_end - seg_start) < self.config.min_segment_duration:
                    continue
                audio_segment = self._extract_segment(audio, seg_start, seg_end)
                spk_label = speaker_mapping.get(orig_speaker, "UNKNOWN")
                if not is_overlap:
                    embedding = self._extract_embedding(audio_segment)
                    if embedding is not None:
                        profile = speaker_embeddings.get(orig_speaker)
                        similarity = self._calculate_embedding_similarity(embedding, profile) if profile is not None else 0
                        if similarity < self.config.secondary_diarization_threshold:
                            logging.info(f"Segment {seg_start:.2f}-{seg_end:.2f}s has low similarity ({similarity:.2f}); re-running secondary diarization.")
                            new_segments = self._secondary_diarization(audio_segment, seg_start, seg_end)
                            for new_start, new_end, new_spk in new_segments:
                                sub_audio = self._extract_segment(audio_segment, new_start - seg_start, new_end - seg_start)
                                transcription = self.whisper_model.transcribe(
                                    sub_audio.squeeze().cpu().numpy(),
                                    initial_prompt="This is a clear conversation with complete sentences.",
                                    word_timestamps=True,
                                    condition_on_previous_text=self.config.condition_on_previous_text,
                                    temperature=self.config.temperature
                                )
                                final_label = speaker_mapping.get(new_spk, spk_label)
                                processed_segments.append(AudioSegment(
                                    start=seg_start + new_start,
                                    end=seg_start + new_end,
                                    speaker_id=final_label,
                                    audio_tensor=sub_audio,
                                    is_overlap=False,
                                    transcription=transcription['text'],
                                    confidence=1.0
                                ))
                                meta_counts[final_label] = meta_counts.get(final_label, 0) + 1
                            continue
                if is_overlap:
                    mapped_profiles = {speaker_mapping.get(k, k): v for k, v in speaker_embeddings.items()}
                    refined_results = self._process_overlap_segment(
                        audio_segment,
                        speaker_embeddings=mapped_profiles,
                        involved_speakers=[speaker_mapping.get(s, s) for s in involved_speakers],
                        seg_start=seg_start,
                        seg_end=seg_end
                    )
                    for result in refined_results:
                        final_label = result['speaker_id']
                        processed_segments.append(AudioSegment(
                            start=seg_start,
                            end=seg_end,
                            speaker_id=final_label,
                            audio_tensor=result['audio'],
                            is_overlap=True,
                            transcription=result['transcription'],
                            confidence=result.get('confidence', 0.5),
                            metadata={'overlap_speakers': involved_speakers}
                        ))
                else:
                    transcription = self.whisper_model.transcribe(
                        audio_segment.squeeze().cpu().numpy(),
                        initial_prompt="This is a conversation between two people.",
                        word_timestamps=True,
                        condition_on_previous_text=self.config.condition_on_previous_text,
                        temperature=self.config.temperature
                    )
                    processed_segments.append(AudioSegment(
                        start=seg_start,
                        end=seg_end,
                        speaker_id=spk_label,
                        audio_tensor=audio_segment,
                        is_overlap=False,
                        transcription=transcription['text'],
                        confidence=1.0
                    ))
                    meta_counts[spk_label] += 1
            processed_segments.sort(key=lambda x: x.start)
            metadata = {
                'duration': audio_duration,
                'speaker_a_segments': meta_counts.get('SPEAKER_A', 0),
                'speaker_b_segments': meta_counts.get('SPEAKER_B', 0),
                'total_segments': len(processed_segments),
                'speakers': list(speaker_mapping.values())
            }
            return {'segments': processed_segments, 'metadata': metadata}
        except Exception as e:
            logging.error(f"Error in process_file: {e}")
            traceback.print_exc()
            raise

    def save_segments(self, segments: List[AudioSegment], output_dir: str):
        output_dir = Path(output_dir)
        regular_dir = output_dir / "regular_segments"
        overlap_dir = output_dir / "overlap_segments"
        regular_dir.mkdir(parents=True, exist_ok=True)
        overlap_dir.mkdir(parents=True, exist_ok=True)
        for segment in segments:
            timestamp = f"{segment.start:.2f}-{segment.end:.2f}"
            if segment.is_overlap:
                filename = f"overlap_{timestamp}_{segment.speaker_id}.wav"
                save_path = overlap_dir / filename
            else:
                filename = f"{timestamp}_{segment.speaker_id}.wav"
                save_path = regular_dir / filename
            torchaudio.save(str(save_path), segment.audio_tensor.cpu(), self.config.target_sample_rate)
            logging.info(f"Saved segment: {save_path}")

    def save_debug_segments(self, segments: List[AudioSegment], output_dir: str):
        debug_dir = Path(output_dir) / "debug_segments"
        debug_dir.mkdir(parents=True, exist_ok=True)
        metadata = []
        for idx, segment in enumerate(segments):
            segment_id = f"segment_{idx:03d}"
            segment_type = "overlap" if segment.is_overlap else "regular"
            segment_dir = debug_dir / segment_type
            segment_dir.mkdir(exist_ok=True)
            audio_filename = f"{segment_id}.wav"
            torchaudio.save(str(segment_dir / audio_filename), segment.audio_tensor.cpu(), self.config.target_sample_rate)
            segment_metadata = {
                "segment_id": segment_id,
                "start_time": f"{segment.start:.3f}",
                "end_time": f"{segment.end:.3f}",
                "duration": f"{segment.end - segment.start:.3f}",
                "speaker_id": segment.speaker_id,
                "is_overlap": segment.is_overlap,
                "transcription": segment.transcription,
                "audio_file": str(segment_dir / audio_filename),
                "audio_stats": {
                    "max_amplitude": float(torch.max(torch.abs(segment.audio_tensor)).cpu()),
                    "mean_amplitude": float(torch.mean(torch.abs(segment.audio_tensor)).cpu()),
                    "samples": segment.audio_tensor.shape[-1]
                }
            }
            metadata.append(segment_metadata)
            with open(segment_dir / f"{segment_id}_info.txt", "w") as f:
                f.write(f"Segment ID: {segment_id}\n")
                f.write(f"Time: {segment.start:.3f}s - {segment.end:.3f}s\n")
                f.write(f"Speaker: {segment.speaker_id}\n")
                f.write(f"Overlap: {segment.is_overlap}\n")
                f.write(f"Transcription: {segment.transcription}\n")
        with open(debug_dir / "segments_metadata.json", "w") as f:
            json.dump(metadata, f, indent=2)
        logging.info(f"Debug segments saved to: {debug_dir}")
        logging.info(f"Total segments: {len(segments)}")
        logging.info(f"Overlap segments: {sum(1 for s in segments if s.is_overlap)}")
        logging.info(f"Regular segments: {sum(1 for s in segments if not s.is_overlap)}")

    def run(self, input_file, output_dir: str = "processed_audio", debug_mode: bool = False, progress_callback=None):
        try:
            if progress_callback:
                progress_callback(5, "Starting processing")
            # In temporary mode, use the provided output_dir (which should be task-specific)
            os.makedirs(output_dir, exist_ok=True)
            logging.info(f"Processing file: {input_file}")
            
            if progress_callback:
                progress_callback(30, "Running file processing")
            results = self.process_file(input_file)
            
            if progress_callback:
                progress_callback(60, "Saving processed segments")
            self.save_segments(results['segments'], output_dir)
            if debug_mode:
                self.save_debug_segments(results['segments'], output_dir)
            if progress_callback:
                progress_callback(80, "Saving transcript")
            transcript_path = os.path.join(output_dir, "transcript.txt")
            transcript = ""
            for segment in results['segments']:
                transcript += f"[{segment.speaker_id}] {segment.start:.2f}s - {segment.end:.2f}s\n"
                transcript += f"{segment.transcription}\n\n"
            with open(transcript_path, "w", encoding='utf-8') as f:
                f.write(transcript)
            logging.info(f"Transcript saved to: {transcript_path}")
            if progress_callback:
                progress_callback(100, "Processing completed")
            return input_file, transcript, transcript_path
        except Exception as e:
            logging.error(f"Error during processing: {e}")
            traceback.print_exc()
            raise
        
# =============================================================================
# FastAPI App and Endpoints
# =============================================================================

app = FastAPI(
    title="Enhanced Audio Transcription API",
    description="API to process audio files (MP3/WAV) and return a formatted transcript. The transcript can also be downloaded as a TXT file."
)

app.add_middleware(
    CORSMiddleware,
    allow_origins=["*"],
    allow_credentials=True,
    allow_methods=["*"],
    allow_headers=["*"],
)

# Global output directory – but each task will have its own subfolder.
OUTPUT_DIR = "processed_audio"
os.makedirs(OUTPUT_DIR, exist_ok=True)

load_dotenv()
AUTH_TOKEN = os.getenv("HF_AUTH_TOKEN")
config = Config(auth_token=AUTH_TOKEN)
processor = EnhancedAudioProcessor(config)

# Global dictionaries to track progress and results
progress_store: Dict[str, Dict] = {}
result_store: Dict[str, Dict] = {}

CLEANUP_THRESHOLD = timedelta(minutes=30)

def cleanup_old_tasks():
    """Delete task folders in OUTPUT_DIR older than CLEANUP_THRESHOLD."""
    now = datetime.now()
    for task_folder in Path(OUTPUT_DIR).iterdir():
        if task_folder.is_dir():
            # Get folder's last modified time
            folder_mtime = datetime.fromtimestamp(task_folder.stat().st_mtime)
            if now - folder_mtime > CLEANUP_THRESHOLD:
                logging.info(f"Cleaning up old task folder: {task_folder}")
                shutil.rmtree(task_folder)

# Start APScheduler when the app starts
scheduler = BackgroundScheduler()
scheduler.add_job(cleanup_old_tasks, 'interval', minutes=10)  # run every 10 minutes
scheduler.start()

# Make sure to shut down the scheduler when the app exits.
import atexit
atexit.register(lambda: scheduler.shutdown())

def update_progress(task_id: str, percent: int, message: str):
    progress_store[task_id] = {"progress": percent, "message": message}
    logging.info(f"Task {task_id}: {percent}% - {message}")

async def process_audio_with_progress(task_id: str, file_path: str):
    try:
        task_output_dir = os.path.join(OUTPUT_DIR, task_id)
        processor.run(
            file_path, 
            output_dir=task_output_dir, 
            debug_mode=False, 
            progress_callback=lambda p, m: update_progress(task_id, p, m)
        )
        result_store[task_id] = {"download_url": f"/download/{task_id}/transcript.txt"}
    except Exception as e:
        update_progress(task_id, 100, f"Error: {str(e)}")
        result_store[task_id] = {"error": str(e)}
    finally:
        # Ensure the temporary file is removed after processing
        if os.path.exists(file_path):
            os.remove(file_path)
            logging.info(f"Removed temporary file: {file_path}")

async def process_url_with_progress(task_id: str, url: str):
    """Process audio from URL with progress updates."""
    temp_file_path = None
    try:
        # Update progress - downloading
        update_progress(task_id, 10, "Downloading file from URL")
        
        # Download file from URL
        temp_file_path = download_file_from_url(url)
        
        # Update progress - downloaded
        update_progress(task_id, 30, "File downloaded, starting transcription")
        
        # Set up output directory for this task
        task_output_dir = os.path.join(OUTPUT_DIR, task_id)
        
        # Process the audio file
        processor.run(
            temp_file_path, 
            output_dir=task_output_dir, 
            debug_mode=False, 
            progress_callback=lambda p, m: update_progress(task_id, 30 + int(p * 0.7), m)
        )
        
        # Final update and store result
        update_progress(task_id, 100, "Transcription complete")
        result_store[task_id] = {"download_url": f"/download/{task_id}/transcript.txt"}
    
    except Exception as e:
        update_progress(task_id, 100, f"Error: {str(e)}")
        result_store[task_id] = {"error": str(e)}
        logging.error(f"Error processing URL {url}: {e}")
        traceback.print_exc()
    
    finally:
        # Clean up temporary file
        if temp_file_path and os.path.exists(temp_file_path):
            try:
                os.remove(temp_file_path)
                logging.info(f"Removed temporary file: {temp_file_path}")
            except Exception as e:
<<<<<<< HEAD
                logging.error(f"Error in url processing : {e}")
                raise HTTPException(status_code=500, detail=str(e))
=======

async def process_url_with_progress(task_id: str, url: str):
    """Process audio from URL with progress updates."""
    temp_file_path = None
    try:
        # Update progress - downloading
        update_progress(task_id, 10, "Downloading file from URL")
        
        # Download file from URL
        temp_file_path = download_file_from_url(url)
        
        # Update progress - downloaded
        update_progress(task_id, 30, "File downloaded, starting transcription")
        
        # Set up output directory for this task
        task_output_dir = os.path.join(OUTPUT_DIR, task_id)
        os.makedirs(task_output_dir, exist_ok=True)
        
        # Process the audio file
        _, transcript, transcript_path = processor.run(
            temp_file_path, 
            output_dir=task_output_dir, 
            debug_mode=False, 
            progress_callback=lambda p, m: update_progress(task_id, 30 + int(p * 0.7), m)
        )
        
        # Final update and store result
        update_progress(task_id, 100, "Transcription complete")
        result_store[task_id] = {"download_url": f"/download/{task_id}/transcript.txt"}
        
    except Exception as e:
        update_progress(task_id, 100, f"Error: {str(e)}")
        result_store[task_id] = {"error": str(e)}
        logging.error(f"Error processing URL {url}: {e}")
        traceback.print_exc()
    
    finally:
        # Clean up temporary file
        if temp_file_path and os.path.exists(temp_file_path):
            try:
                os.remove(temp_file_path)
                logging.info(f"Removed temporary file: {temp_file_path}")
            except Exception as e:
                logging.error(f"Error removing temporary file {temp_file_path}: {e}")
>>>>>>> f6ed7c5a
@app.post("/transcribe")
async def transcribe_audio(file: UploadFile = File(...), background_tasks: BackgroundTasks = None):
    if not file.filename.endswith((".mp3", ".wav")):
        raise HTTPException(status_code=400, detail="Invalid file type. Only MP3 and WAV files are accepted.")
    try:
        temp_dir = Path("temp_uploads")
        temp_dir.mkdir(exist_ok=True)
        temp_file_path = temp_dir / file.filename
        with open(temp_file_path, "wb") as f:
            content = await file.read()
            f.write(content)
        task_id = str(uuid.uuid4())
        update_progress(task_id, 0, "Task queued")
        background_tasks.add_task(process_audio_with_progress, task_id, str(temp_file_path))
        return JSONResponse(content={"task_id": task_id})
    except Exception as e:
        logging.error(f"Error in /transcribe endpoint: {e}")
        raise HTTPException(status_code=500, detail=str(e))

@app.post("/transcribe-url")
async def transcribe_from_url(url: str = Form(...), background_tasks: BackgroundTasks = None):
    """Endpoint to transcribe audio from a URL"""
    # Validate URL first
    validate_url(url)
    
    try:
        task_id = str(uuid.uuid4())
        update_progress(task_id, 0, "Task queued")
        
        # Process the URL in the background
        background_tasks.add_task(process_url_with_progress, task_id, url)
        
        return JSONResponse(content={"task_id": task_id})
    except Exception as e:
        logging.error(f"Error in /transcribe-url endpoint: {e}")
        traceback.print_exc()
        raise HTTPException(status_code=500, detail=str(e))

@app.get("/task/{task_id}/result")
async def get_task_result(task_id: str):
    """Get the result of a completed task."""
    if task_id not in result_store:
        raise HTTPException(status_code=404, detail=f"Task {task_id} not found")
    
    return JSONResponse(content=result_store[task_id])

@app.websocket("/ws/progress/{task_id}")
async def progress_ws(websocket: WebSocket, task_id: str):
    await websocket.accept()
    try:
        while True:
            data = progress_store.get(task_id, {"progress": 0, "message": "Waiting..."})
            await websocket.send_json(data)
            if data.get("progress", 0) >= 100:
                break
            await asyncio.sleep(1)
    except Exception as e:
        logging.error(f"WebSocket error for task {task_id}: {e}")
    finally:
        await websocket.close()

@app.get("/download/{file_path:path}")
async def download_transcript(file_path: str):
    transcript_path = Path(OUTPUT_DIR) / file_path
    if not transcript_path.exists():
        raise HTTPException(status_code=404, detail="Transcript file not found.")
    return FileResponse(path=str(transcript_path), media_type="text/plain", filename=transcript_path.name)

# New cleanup endpoint to remove the temporary processed_audio folder for a given task.
@app.delete("/cleanup/{task_id}")
async def cleanup(task_id: str):
    task_folder = Path(OUTPUT_DIR) / task_id
    if task_folder.exists() and task_folder.is_dir():
        shutil.rmtree(task_folder)
        return JSONResponse(content={"status": f"Cleaned up files for task {task_id}"})
    else:
        raise HTTPException(status_code=404, detail="Task folder not found.")

if __name__ == "__main__":
    uvicorn.run(app, host="0.0.0.0", port=8000)
    if is_overlap:
        mapped_profiles = {speaker_mapping.get(k, k): v for k, v in speaker_embeddings.items()}
        refined_results = self._process_overlap_segment(
        audio_segment,
        speaker_embeddings=mapped_profiles,
        involved_speakers=[speaker_mapping.get(s, s) for s in involved_speakers],
        seg_start=seg_start,
        seg_end=seg_end
        )
    for result in refined_results:
        final_label = result['speaker_id']
        processed_segments.append(AudioSegment(
            start=seg_start,
            end=seg_end,
            speaker_id=final_label,
            audio_tensor=result['audio'],
            is_overlap=True,
            transcription=result['transcription'],
            confidence=result.get('confidence', 0.5),
            metadata={'overlap_speakers': involved_speakers}
        ))
        meta_counts[final_label] = meta_counts.get(final_label, 0) + 1<|MERGE_RESOLUTION|>--- conflicted
+++ resolved
@@ -839,10 +839,8 @@
                 os.remove(temp_file_path)
                 logging.info(f"Removed temporary file: {temp_file_path}")
             except Exception as e:
-<<<<<<< HEAD
                 logging.error(f"Error in url processing : {e}")
                 raise HTTPException(status_code=500, detail=str(e))
-=======
 
 async def process_url_with_progress(task_id: str, url: str):
     """Process audio from URL with progress updates."""
@@ -887,7 +885,6 @@
                 logging.info(f"Removed temporary file: {temp_file_path}")
             except Exception as e:
                 logging.error(f"Error removing temporary file {temp_file_path}: {e}")
->>>>>>> f6ed7c5a
 @app.post("/transcribe")
 async def transcribe_audio(file: UploadFile = File(...), background_tasks: BackgroundTasks = None):
     if not file.filename.endswith((".mp3", ".wav")):
