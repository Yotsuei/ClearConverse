import os
import json
import shutil
import logging
import traceback
import uuid
import asyncio
from pathlib import Path
from typing import Any, Dict, List, Optional, Tuple
from dataclasses import dataclass, field

# FastAPI imports
from fastapi import FastAPI, UploadFile, File, HTTPException, WebSocket, BackgroundTasks, Form
from fastapi.responses import FileResponse, JSONResponse
from fastapi.middleware.cors import CORSMiddleware
import uvicorn
from datetime import datetime, timedelta

# Environment and scheduling
from dotenv import load_dotenv
from apscheduler.schedulers.background import BackgroundScheduler

# Audio processing libs
import torch
import torchaudio
import whisper
import noisereduce as nr
import numpy as np
from collections import Counter, defaultdict

# External libraries for diarization, separation and VAD
from pyannote.audio import Pipeline, Inference
from speechbrain.inference import SepformerSeparation

# URL handling
import requests
import tempfile
import platform
import subprocess
from urllib.parse import urlparse
import validators
import re

# =============================================================================
<<<<<<< HEAD
# Load Environment
# =============================================================================
def load_environment():
    """Load appropriate environment variables based on deployment mode"""
    env_file = os.getenv('ENV_FILE', '.env.development')
    load_dotenv(env_file)
    logging.info(f"Loaded environment from {env_file}")
    
    # Return a config dictionary with all needed environment variables
    return {
        'api_host': os.getenv('API_HOST', 'http://localhost'),
        'api_port': int(os.getenv('API_PORT', 8000)),
        'cors_origins': os.getenv('CORS_ORIGINS', '*').split(','),
        'model_cache_dir': os.getenv('MODEL_CACHE_DIR', 'models'),
        'hf_auth_token': os.getenv('HF_AUTH_TOKEN', '')
    }

env_config = load_environment()

# =============================================================================
# Data Classes and Utility Functions (Same as your pipeline)
=======
# Logging and Configuration
>>>>>>> 0ffae12d
# =============================================================================
logging.basicConfig(level=logging.INFO, format="%(asctime)s [%(levelname)s] %(message)s")

@dataclass
class AudioSegment:
    start: float
    end: float
    speaker_id: str
    audio_tensor: torch.Tensor
    is_overlap: bool = False
    transcription: Optional[str] = None
    confidence: float = 1.0
    metadata: Dict[str, Any] = field(default_factory=dict)

@dataclass
class Config:
    auth_token: str
    target_sample_rate: int = 16000
    min_segment_duration: float = 0.75  
    overlap_threshold: float = 0.65  
    condition_on_previous_text: bool = True
    merge_gap_threshold: float = 0.5  
    min_overlap_duration_for_separation: float = 0.6  
    max_embedding_segments: int = 100  
    enhance_separated_audio: bool = True
    use_vad_refinement: bool = True
    speaker_embedding_threshold: float = 0.45  
    noise_reduction_amount: float = 0.65  
    transcription_batch_size: int = 8
    use_speaker_embeddings: bool = True
    temperature: float = 0.1
    max_speakers: int = 2
    min_speakers: int = 1
    whisper_model_size: str = "small.en"
    transcribe_overlaps_individually: bool = True
    sliding_window_size: float = 1.0  
    sliding_window_step: float = 0.5  
    secondary_diarization_threshold: float = 0.35

# =============================================================================
# Utility Functions 
# =============================================================================

def merge_diarization_segments(segments: List[Tuple[float, float, str]], gap_threshold: float) -> List[Tuple[float, float, str]]:
    if not segments:
        return []
    segments.sort(key=lambda x: x[0])
    merged = []
    current_start, current_end, current_speaker = segments[0]
    for start, end, speaker in segments[1:]:
        if speaker == current_speaker and (start - current_end) <= gap_threshold:
            current_end = end
        else:
            merged.append((current_start, current_end, current_speaker))
            current_start, current_end, current_speaker = start, end, speaker
    merged.append((current_start, current_end, current_speaker))
    return merged

def get_pyannote_vad_intervals(vad_annotation) -> List[Tuple[float, float]]:
    return [(segment.start, segment.end) for segment, _, _ in vad_annotation.itertracks(yield_label=True)]

def refine_segment_with_vad(segment: Tuple[float, float], vad_intervals: List[Tuple[float, float]]) -> Optional[Tuple[float, float]]:
    seg_start, seg_end = segment
    intersections = [
        (max(seg_start, vad_start), min(seg_end, vad_end))
        for vad_start, vad_end in vad_intervals
        if max(seg_start, vad_start) < min(seg_end, vad_end)
    ]
    if not intersections:
        return None
    return (min(s for s, _ in intersections), max(e for _, e in intersections))

def find_segment_overlaps(segments: List[Tuple[float, float, str]]) -> Dict[Tuple[float, float], List[str]]:
    events = []
    for start, end, speaker in segments:
        events.append((start, 1, speaker))
        events.append((end, -1, speaker))
    events.sort(key=lambda x: (x[0], x[1]))
    active_speakers = set()
    overlap_regions = []
    overlap_start = None
    for time, event_type, speaker in events:
        if event_type == 1:
            active_speakers.add(speaker)
            if len(active_speakers) > 1 and overlap_start is None:
                overlap_start = time
        else:
            if len(active_speakers) > 1 and overlap_start is not None:
                overlap_regions.append((overlap_start, time, active_speakers.copy()))
            active_speakers.discard(speaker)
            if len(active_speakers) <= 1:
                overlap_start = None
    return {(start, end): list(speakers) for start, end, speakers in overlap_regions}

def enhance_audio(audio: torch.Tensor, sample_rate: int, stationary: bool = True, prop_decrease: float = 0.75) -> torch.Tensor:
    audio_np = audio.cpu().numpy() if isinstance(audio, torch.Tensor) else audio
    if audio_np.ndim > 1:
        audio_np = audio_np.squeeze()
    audio_np = nr.reduce_noise(y=audio_np, sr=sample_rate, stationary=stationary, prop_decrease=prop_decrease)
    if np.max(np.abs(audio_np)) > 0:
        audio_np = audio_np / np.max(np.abs(audio_np))
    return torch.tensor(audio_np, dtype=torch.float32)

# =============================================================================
# URL Handling Utilities
# =============================================================================

def is_ffmpeg_installed():
    """Check if ffmpeg is installed and available in PATH."""
    try:
        # Check differently based on platform
        if platform.system() == "Windows":
            # For Windows
            subprocess.run(['where', 'ffmpeg'], check=True, capture_output=True)
        else:
            # For Unix/Linux/MacOS
            subprocess.run(['which', 'ffmpeg'], check=True, capture_output=True)
        return True
    except (subprocess.SubprocessError, FileNotFoundError):
        return False
        
def download_file_from_url(url, output_path=None):
    """Download a file from a URL and save it to a temporary file if output_path is not provided."""
    try:
        headers = {
            'User-Agent': 'Mozilla/5.0 (Windows NT 10.0; Win64; x64) AppleWebKit/537.36 (KHTML, like Gecko) Chrome/91.0.4472.124 Safari/537.36'
        }
        
        response = requests.get(url, headers=headers, stream=True, timeout=30)
        response.raise_for_status()
        
        content_type = response.headers.get('Content-Type', '')
        
        if not output_path:
            # Determine file extension from content type or URL
            file_ext = '.mp3'  # Default extension
            if 'audio/wav' in content_type:
                file_ext = '.wav'
            elif 'audio/mpeg' in content_type or 'audio/mp3' in content_type:
                file_ext = '.mp3'
            elif 'audio/ogg' in content_type:
                file_ext = '.ogg'
            elif 'video/mp4' in content_type:
                file_ext = '.mp4'
            else:
                # Try to get extension from URL
                parsed_url = urlparse(url)
                path = parsed_url.path
                if '.' in path:
                    url_ext = path.split('.')[-1].lower()
                    if url_ext in ['mp3', 'wav', 'ogg', 'mp4']:
                        file_ext = f'.{url_ext}'
            
            # Create a temporary file with the determined extension
            temp_file = tempfile.NamedTemporaryFile(suffix=file_ext, delete=False)
            output_path = temp_file.name
            temp_file.close()
        
        # Save the file content
        with open(output_path, 'wb') as f:
            for chunk in response.iter_content(chunk_size=8192):
                f.write(chunk)
        
        logging.info(f"Downloaded file from {url} to {output_path}")
        return output_path
    
    except requests.exceptions.RequestException as e:
        logging.error(f"Error downloading file from URL {url}: {str(e)}")
        raise HTTPException(status_code=400, detail=f"Failed to download file from URL: {str(e)}")
    except Exception as e:
        logging.error(f"Unexpected error downloading file from URL {url}: {str(e)}")
        raise HTTPException(status_code=500, detail=f"Server error processing URL: {str(e)}")

def validate_url(url):
    """Validate if the URL is well-formed and accessible."""
    # Check if URL is well-formed
    if not validators.url(url):
        raise HTTPException(status_code=400, detail="Invalid URL format")
    
    # Try a HEAD request to check if the URL is accessible
    try:
        headers = {
            'User-Agent': 'Mozilla/5.0 (Windows NT 10.0; Win64; x64) AppleWebKit/537.36 (KHTML, like Gecko) Chrome/91.0.4472.124 Safari/537.36'
        }
        response = requests.head(url, headers=headers, timeout=10)
        
        # Check if response indicates success (status code 2xx)
        if not response.ok:
            raise HTTPException(status_code=400, 
                              detail=f"URL returned status code {response.status_code}. Make sure the URL is publicly accessible.")
        
        # Check if content type suggests audio or video
        content_type = response.headers.get('Content-Type', '').lower()
        valid_types = ['audio/', 'video/']
        
        is_valid_content = any(t in content_type for t in valid_types)
        
        # If we can't determine from content-type, check URL extension
        if not is_valid_content:
            parsed_url = urlparse(url)
            path = parsed_url.path.lower()
            valid_extensions = ['.mp3', '.wav', '.ogg', '.mp4', '.flac', '.m4a', '.aac']
            is_valid_content = any(path.endswith(ext) for ext in valid_extensions)
        
        if not is_valid_content:
            logging.warning(f"URL may not point to audio/video content: {content_type}")
    
    except requests.exceptions.Timeout:
        raise HTTPException(status_code=400, detail="URL request timed out. Server might be slow or unreachable.")
    except requests.exceptions.ConnectionError:
        raise HTTPException(status_code=400, detail="Failed to connect to the URL. Please check if the URL is correct and the server is running.")
    except requests.exceptions.RequestException as e:
        raise HTTPException(status_code=400, detail=f"Error validating URL: {str(e)}")
    
    return True

def convert_google_drive_url(drive_url: str) -> str:
    """Convert a Google Drive sharing URL into a direct download URL."""
    # Pattern for /file/d/FILE_ID/view
    file_match = re.search(r'/file/d/([^/]+)', drive_url)
    if file_match:
        file_id = file_match.group(1)
        return f"https://drive.google.com/uc?export=download&id={file_id}"
    
    # Pattern for open?id=FILE_ID
    open_match = re.search(r'[?&]id=([^&]+)', drive_url)
    if open_match:
        file_id = open_match.group(1)
        return f"https://drive.google.com/uc?export=download&id={file_id}"
    
    # Conversion failed
    return ""

# =============================================================================
# Enhanced Audio Processor Class
# =============================================================================

class EnhancedAudioProcessor:
    def __init__(self, config: Config):
        self.config = config
        self.device = torch.device("cuda" if torch.cuda.is_available() else "cpu")
        self.resampler = None
        self._initialize_models()

    def _initialize_models(self):
        logging.info(f"Initializing models on {self.device}...")
<<<<<<< HEAD
        cache_dir = env_config['model_cache_dir']  # Set your custom cache directory here

=======
        cache_dir = "models"  
>>>>>>> 0ffae12d
        self.separator = SepformerSeparation.from_hparams(
            source="speechbrain/resepformer-wsj02mix",
            savedir=os.path.join(cache_dir, "resepformer"),
            run_opts={"device": self.device}
        )
        self.whisper_model = whisper.load_model(self.config.whisper_model_size, download_root=os.path.join(cache_dir, "whisper")).to(self.device)
        self.diarization = Pipeline.from_pretrained(
            "pyannote/speaker-diarization-3.1",
            use_auth_token=self.config.auth_token,
            cache_dir=os.path.join(cache_dir, "speaker-diarization")
        ).to(self.device)
        self.vad_pipeline = Pipeline.from_pretrained(
            "pyannote/voice-activity-detection",
            use_auth_token=self.config.auth_token,
            cache_dir=os.path.join(cache_dir, "vad")
        ).to(self.device)
        self.embedding_model = Inference(
            "pyannote/embedding",
            window="whole",
            use_auth_token=self.config.auth_token,
        ).to(self.device)
        
        logging.info("Models initialized successfully!")

    def load_audio(self, file_path: str) -> Tuple[torch.Tensor, int]:
        logging.info(f"Loading audio from {file_path}")
        signal, sample_rate = torchaudio.load(file_path)
        signal = signal.to(self.device)
        if signal.shape[0] > 1:
            signal = torch.mean(signal, dim=0, keepdim=True)
        if sample_rate != self.config.target_sample_rate:
            if self.resampler is None or self.resampler.orig_freq != sample_rate:
                self.resampler = torchaudio.transforms.Resample(
                    orig_freq=sample_rate,
                    new_freq=self.config.target_sample_rate
                ).to(self.device)
            signal = self.resampler(signal)
        signal_np = signal.cpu().squeeze().numpy()
        signal_np = nr.reduce_noise(y=signal_np, sr=self.config.target_sample_rate,
                                    stationary=True, prop_decrease=self.config.noise_reduction_amount)
        signal_np = signal_np / (np.max(np.abs(signal_np)) + 1e-8)
        signal = torch.tensor(signal_np, device=self.device).unsqueeze(0)
        duration = signal.shape[-1] / self.config.target_sample_rate
        logging.info(f"Audio loaded: {duration:.2f}s at {self.config.target_sample_rate}Hz")
        return signal, self.config.target_sample_rate

    def _extract_segment(self, audio: torch.Tensor, start: float, end: float, sample_rate: Optional[int] = None) -> torch.Tensor:
        sr = sample_rate or self.config.target_sample_rate
        audio_duration = audio.shape[-1] / sr
        logging.debug(f"Extracting segment: start={start:.2f}s, end={end:.2f}s, audio duration={audio_duration:.2f}s")
        
        if start < 0:
            logging.warning(f"Start time {start:.2f}s is negative; setting to 0.")
            start = 0.0
        if end > audio_duration:
            logging.warning(f"End time {end:.2f}s exceeds audio duration ({audio_duration:.2f}s); clipping to audio duration.")
            end = audio_duration

        start_idx = int(start * sr)
        end_idx = int(end * sr)
        
        if start_idx >= end_idx:
            logging.warning(f"Invalid segment indices: {start_idx}-{end_idx} for audio length {audio.shape[-1]} "
                            f"(start_time={start:.2f}s, end_time={end:.2f}s, sample_rate={sr}).")
            return torch.zeros((1, 100), device=self.device)
        
        return audio[:, start_idx:end_idx]

    def _extract_embedding(self, audio_segment: torch.Tensor) -> Optional[torch.Tensor]:
        try:
            if audio_segment.shape[-1] < self.config.target_sample_rate / 2:
                logging.warning("Segment too short for reliable embedding extraction")
                return None
            audio_np = (audio_segment.cpu().numpy() if len(audio_segment.shape) > 1
                        else audio_segment.cpu().unsqueeze(0).numpy())
            embedding = self.embedding_model({
                "waveform": torch.from_numpy(audio_np),
                "sample_rate": self.config.target_sample_rate
            })
            return embedding.to(self.device) if isinstance(embedding, torch.Tensor) else torch.tensor(embedding, device=self.device)
        except Exception as e:
            logging.error(f"Error in embedding extraction: {e}")
            return None

    def _calculate_embedding_similarity(self, embed1: torch.Tensor, embed2: torch.Tensor) -> float:
        return torch.nn.functional.cosine_similarity(embed1, embed2, dim=0).item()

    def _detect_overlap_regions(self, diarization_result) -> List[Tuple[float, float, List[str]]]:
        segments = [(segment.start, segment.end, speaker)
                    for segment, _, speaker in diarization_result.itertracks(yield_label=True)]
        overlap_dict = find_segment_overlaps(segments)
        overlap_regions = [
            (start, end, speakers)
            for (start, end), speakers in overlap_dict.items()
            if (end - start) >= self.config.overlap_threshold and len(speakers) > 1
        ]
        logging.info(f"Detected {len(overlap_regions)} overlap regions")
        return overlap_regions

    def _build_speaker_profiles(self, audio: torch.Tensor, diarization_result) -> Dict[str, torch.Tensor]:
        if not self.config.use_speaker_embeddings:
            return {}
        all_segments = [(segment.start, segment.end, speaker)
                        for segment, _, speaker in diarization_result.itertracks(yield_label=True)]
        speaker_segments = defaultdict(list)
        for start, end, speaker in all_segments:
            if (end - start) >= 1.0:
                speaker_segments[speaker].append((start, end))
        speaker_embeddings = {}
        for speaker, segments in speaker_segments.items():
            logging.info(f"Building profile for speaker {speaker} using {len(segments)} segments")
            segments.sort(key=lambda x: x[1]-x[0], reverse=True)
            selected_segments = segments[:self.config.max_embedding_segments]
            embeddings = []
            for start, end in selected_segments:
                segment_audio = self._extract_segment(audio, start, end)
                embedding = self._extract_embedding(segment_audio)
                if embedding is not None:
                    embeddings.append(embedding)
            if embeddings:
                speaker_embeddings[speaker] = torch.stack(embeddings).mean(dim=0)
                logging.info(f"Created embedding for speaker {speaker}")
        return speaker_embeddings

    def _resegment_overlap(self, audio_segment: torch.Tensor, seg_start: float, seg_end: float, speaker_profiles: Dict[str, torch.Tensor]) -> List[Tuple[float, float, str]]:
        window_size = self.config.sliding_window_size
        step = self.config.sliding_window_step
        refined_segments = []
        curr = seg_start
        window_results = []
        while curr + window_size <= seg_end:
            segment = self._extract_segment(audio_segment, curr - seg_start, curr - seg_start + window_size)
            embedding = self._extract_embedding(segment)
            if embedding is not None:
                similarities = [(spk, self._calculate_embedding_similarity(embedding, profile))
                                for spk, profile in speaker_profiles.items()]
                similarities.sort(key=lambda x: x[1], reverse=True)
                dominant_speaker, confidence = similarities[0]
            else:
                dominant_speaker, confidence = "UNKNOWN", 0.0
            window_results.append((curr, curr + window_size, dominant_speaker, confidence))
            curr += step
        if not window_results:
            return [(seg_start, seg_end, "UNKNOWN")]
        merged = []
        cur_start, cur_end, cur_spk, _ = window_results[0]
        for start, end, spk, conf in window_results[1:]:
            if spk == cur_spk and start - cur_end <= step:
                cur_end = end
            else:
                merged.append((cur_start, cur_end, cur_spk))
                cur_start, cur_end, cur_spk = start, end, spk
        merged.append((cur_start, cur_end, cur_spk))
        return [(max(seg_start, s), min(seg_end, e), spk) for s, e, spk in merged]

    def _process_overlap_segment(self, audio_segment: torch.Tensor, speaker_embeddings: Dict[str, torch.Tensor],
                                   involved_speakers: List[str], seg_start: float, seg_end: float) -> List[Dict]:
        logging.info(f"Processing overlap segment: {seg_start:.2f}s-{seg_end:.2f}s")
        refined_regions = self._resegment_overlap(audio_segment, seg_start, seg_end, speaker_embeddings)
        results = []
        for new_start, new_end, spk in refined_regions:
            subsegment = self._extract_segment(audio_segment, new_start - seg_start, new_end - seg_start)
            separated = self.separator.separate_batch(subsegment)
            best_source, best_confidence = None, -1.0
            for idx in range(separated.shape[-1]):
                source = separated[..., idx]
                source = source / (torch.max(torch.abs(source)) + 1e-8)
                embedding = self._extract_embedding(source)
                if embedding is None:
                    continue
                similarity = self._calculate_embedding_similarity(embedding, speaker_embeddings.get(spk, embedding))
                if similarity > best_confidence:
                    best_confidence = similarity
                    best_source = source
            best_source = best_source if best_source is not None else subsegment
            source_np = best_source.squeeze().cpu().numpy()
            transcription = self.whisper_model.transcribe(
                source_np,
                initial_prompt="This is a single speaker talking.",
                temperature=self.config.temperature
            )
            results.append({
                'audio': best_source,
                'transcription': transcription['text'],
                'speaker_id': spk,
                'confidence': best_confidence
            })
        return results

    def _secondary_diarization(self, audio_segment: torch.Tensor, seg_start: float, seg_end: float) -> List[Tuple[float, float, str]]:
        try:
            temp_path = "temp_segment.wav"
            torchaudio.save(temp_path, audio_segment.cpu(), self.config.target_sample_rate)
            diarization_result = self.diarization(
                temp_path,
                min_speakers=1,
                max_speakers=2
            )
            os.remove(temp_path)
            new_segments = [(segment.start, segment.end, speaker)
                            for segment, _, speaker in diarization_result.itertracks(yield_label=True)]
            if not new_segments:
                return [(seg_start, seg_end, "UNKNOWN")]
            return merge_diarization_segments(new_segments, self.config.merge_gap_threshold)
        except Exception as e:
            logging.error(f"Secondary diarization failed: {e}")
            return [(seg_start, seg_end, "UNKNOWN")]

    def process_file(self, file_path: str) -> Dict:
        try:
            audio, sample_rate = self.load_audio(file_path)
            audio_duration = audio.shape[-1] / sample_rate
            logging.info(f"Processing audio file: {audio_duration:.2f} seconds")
            
            # Run Voice Activity Detection
            logging.info("Running Voice Activity Detection...")
            vad_result = self.vad_pipeline(file_path)
            vad_intervals = get_pyannote_vad_intervals(vad_result)
            logging.info(f"VAD detected {len(vad_intervals)} speech intervals")
            
            # Run Speaker Diarization
            logging.info("Running Speaker Diarization...")
            diarization_result = self.diarization(
                file_path,
                min_speakers=self.config.min_speakers,
                max_speakers=self.config.max_speakers
            )
            
            # Process and merge segments
            raw_segments = [(segment.start, segment.end, speaker)
                            for segment, _, speaker in diarization_result.itertracks(yield_label=True)]
            logging.info(f"Diarization found {len(raw_segments)} raw segments")
            
            merged_segments = merge_diarization_segments(raw_segments, self.config.merge_gap_threshold)
            logging.info(f"After merging: {len(merged_segments)} segments")
            
            # Refine segments with VAD if enabled
            refined_segments = []
            if self.config.use_vad_refinement:
                for start, end, speaker in merged_segments:
                    refined = refine_segment_with_vad((start, end), vad_intervals)
                    if refined and (refined[1] - refined[0] >= self.config.min_segment_duration):
                        refined_segments.append((refined[0], refined[1], speaker))
                logging.info(f"After VAD refinement: {len(refined_segments)} segments")
            else:
                refined_segments = merged_segments
            
            # Build speaker profiles
            speaker_embeddings = self._build_speaker_profiles(audio, diarization_result)
            logging.info(f"Created embeddings for {len(speaker_embeddings)} speakers")
            
            # Map speaker IDs to friendly names
            speaker_counts = Counter(speaker for _, _, speaker in refined_segments)
            if len(speaker_counts) < 2:
                logging.warning("Not enough speakers detected, using default mapping")
                common_speakers = list(speaker_counts.keys())
                if len(common_speakers) == 0:
                    raise ValueError("No speakers detected in the audio file")
                speaker_mapping = {common_speakers[0]: "SPEAKER_A"}
            else:
                common_speakers = [spk for spk, _ in speaker_counts.most_common(2)]
                speaker_mapping = {common_speakers[0]: "SPEAKER_A", common_speakers[1]: "SPEAKER_B"}
            logging.info(f"Using speaker mapping: {speaker_mapping}")
            
            # Detect overlap regions
            overlap_regions = self._detect_overlap_regions(diarization_result)
            
            # Process each segment
            processed_segments = []
            meta_counts = {'SPEAKER_A': 0, 'SPEAKER_B': 0}
            
            for seg_start, seg_end, orig_speaker in refined_segments:
                # Skip segments that are too short
                if (seg_end - seg_start) < self.config.min_segment_duration:
                    continue
                
                # Check if segment contains overlap
                is_overlap = False
                involved_speakers = []
                for ov_start, ov_end, speakers in overlap_regions:
                    if max(seg_start, ov_start) < min(seg_end, ov_end):
                        is_overlap = True
                        involved_speakers = speakers
                        break
                
                audio_segment = self._extract_segment(audio, seg_start, seg_end)
                spk_label = speaker_mapping.get(orig_speaker, "UNKNOWN")
                
                # Process non-overlapping segments
                if not is_overlap:
                    embedding = self._extract_embedding(audio_segment)
                    
                    # Check embedding similarity and potentially re-analyze segment
                    if embedding is not None:
                        profile = speaker_embeddings.get(orig_speaker)
                        similarity = self._calculate_embedding_similarity(embedding, profile) if profile is not None else 0
                        
                        if similarity < self.config.secondary_diarization_threshold:
                            logging.info(f"Segment {seg_start:.2f}-{seg_end:.2f}s has low similarity ({similarity:.2f}); re-running secondary diarization.")
                            new_segments = self._secondary_diarization(audio_segment, seg_start, seg_end)
                            
                            for new_start, new_end, new_spk in new_segments:
                                sub_audio = self._extract_segment(audio_segment, new_start - seg_start, new_end - seg_start)
                                transcription = self.whisper_model.transcribe(
                                    sub_audio.squeeze().cpu().numpy(),
                                    initial_prompt="This is a clear conversation with complete sentences.",
                                    word_timestamps=True,
                                    condition_on_previous_text=self.config.condition_on_previous_text,
                                    temperature=self.config.temperature
                                )
                                final_label = speaker_mapping.get(new_spk, spk_label)
                                processed_segments.append(AudioSegment(
                                    start=seg_start + new_start,
                                    end=seg_start + new_end,
                                    speaker_id=final_label,
                                    audio_tensor=sub_audio,
                                    is_overlap=False,
                                    transcription=transcription['text'],
                                    confidence=1.0
                                ))
                                meta_counts[final_label] = meta_counts.get(final_label, 0) + 1
                            continue
                
                # Process overlapping segments with special handling
                if is_overlap:
                    mapped_profiles = {speaker_mapping.get(k, k): v for k, v in speaker_embeddings.items()}
                    refined_results = self._process_overlap_segment(
                        audio_segment,
                        speaker_embeddings=mapped_profiles,
                        involved_speakers=[speaker_mapping.get(s, s) for s in involved_speakers],
                        seg_start=seg_start,
                        seg_end=seg_end
                    )
                    for result in refined_results:
                        final_label = result['speaker_id']
                        processed_segments.append(AudioSegment(
                            start=seg_start,
                            end=seg_end,
                            speaker_id=final_label,
                            audio_tensor=result['audio'],
                            is_overlap=True,
                            transcription=result['transcription'],
                            confidence=result.get('confidence', 0.5),
                            metadata={'overlap_speakers': involved_speakers}
                        ))
                else:
                    # Standard segment processing
                    transcription = self.whisper_model.transcribe(
                        audio_segment.squeeze().cpu().numpy(),
                        initial_prompt="This is a conversation between two people.",
                        word_timestamps=True,
                        condition_on_previous_text=self.config.condition_on_previous_text,
                        temperature=self.config.temperature
                    )
                    processed_segments.append(AudioSegment(
                        start=seg_start,
                        end=seg_end,
                        speaker_id=spk_label,
                        audio_tensor=audio_segment,
                        is_overlap=False,
                        transcription=transcription['text'],
                        confidence=1.0
                    ))
                    meta_counts[spk_label] += 1
            
            # Sort segments by start time
            processed_segments.sort(key=lambda x: x.start)
            
            # Build metadata for the result
            metadata = {
                'duration': audio_duration,
                'speaker_a_segments': meta_counts.get('SPEAKER_A', 0),
                'speaker_b_segments': meta_counts.get('SPEAKER_B', 0),
                'total_segments': len(processed_segments),
                'speakers': list(speaker_mapping.values())
            }
            
            return {'segments': processed_segments, 'metadata': metadata}
        except Exception as e:
            logging.error(f"Error in process_file: {e}")
            traceback.print_exc()
            raise

    def save_segments(self, segments: List[AudioSegment], output_dir: str):
        output_dir = Path(output_dir)
        regular_dir = output_dir / "regular_segments"
        overlap_dir = output_dir / "overlap_segments"
        regular_dir.mkdir(parents=True, exist_ok=True)
        overlap_dir.mkdir(parents=True, exist_ok=True)
        
        for segment in segments:
            timestamp = f"{segment.start:.2f}-{segment.end:.2f}"
            if segment.is_overlap:
                filename = f"overlap_{timestamp}_{segment.speaker_id}.wav"
                save_path = overlap_dir / filename
            else:
                filename = f"{timestamp}_{segment.speaker_id}.wav"
                save_path = regular_dir / filename
            
            torchaudio.save(str(save_path), segment.audio_tensor.cpu(), self.config.target_sample_rate)
            logging.info(f"Saved segment: {save_path}")

    def save_debug_segments(self, segments: List[AudioSegment], output_dir: str):
        debug_dir = Path(output_dir) / "debug_segments"
        debug_dir.mkdir(parents=True, exist_ok=True)
        metadata = []
        
        for idx, segment in enumerate(segments):
            segment_id = f"segment_{idx:03d}"
            segment_type = "overlap" if segment.is_overlap else "regular"
            segment_dir = debug_dir / segment_type
            segment_dir.mkdir(exist_ok=True)
            
            audio_filename = f"{segment_id}.wav"
            torchaudio.save(str(segment_dir / audio_filename), segment.audio_tensor.cpu(), self.config.target_sample_rate)
            
            segment_metadata = {
                "segment_id": segment_id,
                "start_time": f"{segment.start:.3f}",
                "end_time": f"{segment.end:.3f}",
                "duration": f"{segment.end - segment.start:.3f}",
                "speaker_id": segment.speaker_id,
                "is_overlap": segment.is_overlap,
                "transcription": segment.transcription,
                "audio_file": str(segment_dir / audio_filename),
                "audio_stats": {
                    "max_amplitude": float(torch.max(torch.abs(segment.audio_tensor)).cpu()),
                    "mean_amplitude": float(torch.mean(torch.abs(segment.audio_tensor)).cpu()),
                    "samples": segment.audio_tensor.shape[-1]
                }
            }
            metadata.append(segment_metadata)
            
            with open(segment_dir / f"{segment_id}_info.txt", "w") as f:
                f.write(f"Segment ID: {segment_id}\n")
                f.write(f"Time: {segment.start:.3f}s - {segment.end:.3f}s\n")
                f.write(f"Speaker: {segment.speaker_id}\n")
                f.write(f"Overlap: {segment.is_overlap}\n")
                f.write(f"Transcription: {segment.transcription}\n")
        
        with open(debug_dir / "segments_metadata.json", "w") as f:
            json.dump(metadata, f, indent=2)
            
        logging.info(f"Debug segments saved to: {debug_dir}")
        logging.info(f"Total segments: {len(segments)}")
        logging.info(f"Overlap segments: {sum(1 for s in segments if s.is_overlap)}")
        logging.info(f"Regular segments: {sum(1 for s in segments if not s.is_overlap)}")

    def run(self, input_file, output_dir: str = "processed_audio", debug_mode: bool = False, progress_callback=None):
        try:
            if progress_callback:
                progress_callback(5, "Starting processing")
                
            # Create output directory
            os.makedirs(output_dir, exist_ok=True)
            logging.info(f"Processing file: {input_file}")
            
            if progress_callback:
                progress_callback(30, "Running file processing")
                
            # Process the audio file
            results = self.process_file(input_file)
            
            if progress_callback:
                progress_callback(60, "Saving processed segments")
                
            # Save the processed segments
            self.save_segments(results['segments'], output_dir)
            
            if debug_mode:
                self.save_debug_segments(results['segments'], output_dir)
                
            if progress_callback:
                progress_callback(80, "Saving transcript")
                
            # Generate and save transcript
            transcript_path = os.path.join(output_dir, "transcript.txt")
            transcript = ""
            for segment in results['segments']:
                transcript += f"[{segment.speaker_id}] {segment.start:.2f}s - {segment.end:.2f}s\n"
                transcript += f"{segment.transcription}\n\n"
                
            with open(transcript_path, "w", encoding='utf-8') as f:
                f.write(transcript)
                
            logging.info(f"Transcript saved to: {transcript_path}")
            
            if progress_callback:
                progress_callback(100, "Processing completed")
                
            return input_file, transcript, transcript_path
        except Exception as e:
            logging.error(f"Error during processing: {e}")
            traceback.print_exc()
            raise

# =============================================================================
# FastAPI App Configuration
# =============================================================================

app = FastAPI(
<<<<<<< HEAD
    title="ClearConverse API",
    description="Transcription solution mainly powered by Whisper-RESepFormer solution. Supported by PyAnnote's Speaker Diarization, Voice Activity Detection, and Embeddings"
=======
    title="Enhanced Audio Transcription API",
    description="API to process audio files (MP3/WAV) and return a formatted transcript."
>>>>>>> 0ffae12d
)

app.add_middleware(
    CORSMiddleware,
    allow_origins=env_config['cors_origins'],
    allow_credentials=True,
    allow_methods=["*"],
    allow_headers=["*"],
)

# Global directory setup
OUTPUT_DIR = "processed_audio"
os.makedirs(OUTPUT_DIR, exist_ok=True)
temp_uploads = Path("temp_uploads")
temp_uploads.mkdir(exist_ok=True)

<<<<<<< HEAD

load_dotenv()  # this loads variables from .env into the environment
AUTH_TOKEN = env_config['hf_auth_token']
=======
# Load configuration
load_dotenv()
AUTH_TOKEN = os.getenv("HF_AUTH_TOKEN")
>>>>>>> 0ffae12d
config = Config(auth_token=AUTH_TOKEN)
processor = EnhancedAudioProcessor(config)

# State storage
uploaded_files = {}
progress_store = {}
result_store = {}

# =============================================================================
# Helper Functions for Endpoints
# =============================================================================

def update_progress(task_id: str, percent: int, message: str):
    """Update and log progress for a given task"""
    progress_store[task_id] = {"progress": percent, "message": message}
    logging.info(f"Task {task_id}: {percent}% - {message}")

async def process_audio_with_progress(task_id: str, file_path: str):
    """Process audio file with progress updates"""
    try:
        task_output_dir = os.path.join(OUTPUT_DIR, task_id)
        os.makedirs(task_output_dir, exist_ok=True)
        
        # Run the processing with progress callback
        input_file, transcript, transcript_path = processor.run(
            file_path, 
            output_dir=task_output_dir, 
            debug_mode=False, 
            progress_callback=lambda p, m: update_progress(task_id, 30 + int(p * 0.7), m)
        )
        
        # Store the result
        result_store[task_id] = {"download_url": f"/download/{task_id}/transcript.txt"}
        update_progress(task_id, 100, "Transcription complete")
    except Exception as e:
        # Handle errors
        update_progress(task_id, 100, f"Error: {str(e)}")
        result_store[task_id] = {"error": str(e)}
        logging.error(f"Error processing audio: {e}")
        traceback.print_exc()

# =============================================================================
# API Endpoints
# =============================================================================

@app.post("/upload-file")
async def upload_file(file: UploadFile = File(...)):
    """Endpoint to upload an audio file for processing"""
    if not file.filename.endswith((".mp3", ".wav", ".ogg", ".mp4", ".flac", ".m4a", ".aac")):
        raise HTTPException(status_code=400, detail="Invalid file type provided.")
        
    # Generate a task ID and save the file
    task_id = str(uuid.uuid4())
    extension = os.path.splitext(file.filename)[1]
    filename = f"{task_id}{extension}"
    file_path = temp_uploads / filename
    
    with open(file_path, "wb") as f:
        content = await file.read()
        f.write(content)
        
    # Store the file path for later processing
    uploaded_files[task_id] = str(file_path)
    update_progress(task_id, 0, "File uploaded and saved")
    
    return JSONResponse(content={"task_id": task_id, "preview_url": f"/preview/{filename}"})

@app.post("/upload-url")
async def upload_url(url: str = Form(...)):
    """Endpoint to process an audio file from a URL"""
    validate_url(url)
    
    # Handle Google Drive URLs
    if 'drive.google.com' in url:
        converted_url = convert_google_drive_url(url)
        if converted_url:
            url = converted_url
        else:
            raise HTTPException(status_code=400, detail="Invalid Google Drive URL format.")
    
    # Generate task ID and prepare for download
    task_id = str(uuid.uuid4())
    parsed_url = urlparse(url)
    extension = os.path.splitext(parsed_url.path)[1]
    
    if extension.lower() not in ['.mp3', '.wav', '.ogg', '.mp4', '.flac', '.m4a', '.aac']:
        extension = ".mp3"  # Default to mp3 if extension is unknown
        
    filename = f"{task_id}{extension}"
    file_path = temp_uploads / filename
    
    # Download the file from the URL
    update_progress(task_id, 5, "Downloading audio from URL")
    try:
        with requests.get(url, headers={'User-Agent': 'Mozilla/5.0'}, stream=True, timeout=30) as r:
            r.raise_for_status()
            with open(file_path, 'wb') as f:
                for chunk in r.iter_content(chunk_size=8192):
                    if chunk:
                        f.write(chunk)
        update_progress(task_id, 25, "Download complete")
    except Exception as e:
        logging.error(f"Error downloading file from URL {url}: {str(e)}")
        raise HTTPException(status_code=400, detail=f"Failed to download file: {str(e)}")
        
    # Store the file path for later processing
    uploaded_files[task_id] = str(file_path)
    
    return JSONResponse(content={
        "task_id": task_id,
        "preview_url": f"/preview/{filename}" 
    })

@app.post("/transcribe/{task_id}")
async def transcribe_task(task_id: str, background_tasks: BackgroundTasks):
    """Start transcription process for a previously uploaded file"""
    if task_id not in uploaded_files:
        raise HTTPException(status_code=404, detail="Task ID not found. Please upload a file or URL first.")
        
    file_path = uploaded_files[task_id]
    update_progress(task_id, 0, "Task queued for transcription")
    
    # Process audio in background
    background_tasks.add_task(process_audio_with_progress, task_id, file_path)
    
    return JSONResponse(content={"task_id": task_id})

@app.get("/preview/{filename}")
async def preview_audio(filename: str):
    """Serve uploaded audio file for preview"""
    file_path = temp_uploads / filename
    if not file_path.exists():
        raise HTTPException(status_code=404, detail="File not found")
        
    return FileResponse(str(file_path), media_type="audio/mpeg", filename=filename)

@app.get("/transcription/{task_id}")
async def get_transcription(task_id: str):
    """Get the transcription text for a completed task"""
    transcript_file = Path(OUTPUT_DIR) / task_id / "transcript.txt"
    
    if not transcript_file.exists():
        raise HTTPException(status_code=404, detail="Transcription not found")
    
    with open(transcript_file, "r", encoding="utf-8") as f:
        transcript = f.read()
    
    return JSONResponse(content={"task_id": task_id, "transcription": transcript})

@app.get("/task/{task_id}/result")
async def get_task_result(task_id: str):
    """Check the result status of a task"""
    if task_id not in result_store:
        raise HTTPException(status_code=404, detail=f"Task {task_id} not found")
        
    return JSONResponse(content=result_store[task_id])

@app.websocket("/ws/progress/{task_id}")
async def progress_ws(websocket: WebSocket, task_id: str):
    """WebSocket endpoint for real-time progress updates"""
    await websocket.accept()
    try:
        while True:
            # Initial connection acknowledgement
            await websocket.send_json({"status": "connected"})
            
            # Send current progress
            data = progress_store.get(task_id, {"progress": 0, "message": "Initializing..."})
            await websocket.send_json(data)
            
            # Exit loop if process is complete
            if data.get("progress", 0) >= 100:
                break
                
            await asyncio.sleep(0.5)  # Update frequency
    except Exception as e:
        logging.error(f"WebSocket error for task {task_id}: {e}")
    finally:
        try:
            await websocket.close()
        except RuntimeError as e:
            logging.info(f"WebSocket for task {task_id} already closed: {e}")

@app.get("/download/{file_path:path}")
async def download_transcript(file_path: str):
    """Download the transcript file"""
    transcript_path = Path(OUTPUT_DIR) / file_path
    if not transcript_path.exists():
        raise HTTPException(status_code=404, detail="Transcript file not found.")
        
    return FileResponse(path=str(transcript_path), media_type="text/plain", filename=transcript_path.name)

@app.delete("/cleanup/{task_id}")
async def cleanup(task_id: str):
    """Clean up temporary files for a task"""
    # Remove processed folder
    task_processed_folder = Path(OUTPUT_DIR) / task_id
    if task_processed_folder.exists() and task_processed_folder.is_dir():
        shutil.rmtree(task_processed_folder)
        logging.info(f"Cleared processed audio folder for task {task_id}")
    else:
        logging.info(f"No processed audio folder found for task {task_id}")
    
    # Remove temporary upload files
    files_removed = 0
    for temp_file in temp_uploads.iterdir():
        if temp_file.name.startswith(task_id):
            try:
                temp_file.unlink()
                files_removed += 1
                logging.info(f"Removed temp file: {temp_file}")
            except Exception as e:
                logging.error(f"Failed to remove temp file {temp_file}: {e}")
                
    if files_removed == 0:
        logging.info(f"No temp files found for task {task_id}")
        
    return JSONResponse(content={"status": f"Cleaned up files for task {task_id}"})

# =============================================================================
# Main Entry Point
# =============================================================================

if __name__ == "__main__":
    uvicorn.run(app, host="0.0.0.0", port=env_config['api_port'])<|MERGE_RESOLUTION|>--- conflicted
+++ resolved
@@ -42,7 +42,11 @@
 import re
 
 # =============================================================================
-<<<<<<< HEAD
+# Logging setup
+# =============================================================================
+logging.basicConfig(level=logging.INFO, format="%(asctime)s [%(levelname)s] %(message)s")
+
+# =============================================================================
 # Load Environment
 # =============================================================================
 def load_environment():
@@ -64,11 +68,7 @@
 
 # =============================================================================
 # Data Classes and Utility Functions (Same as your pipeline)
-=======
-# Logging and Configuration
->>>>>>> 0ffae12d
-# =============================================================================
-logging.basicConfig(level=logging.INFO, format="%(asctime)s [%(levelname)s] %(message)s")
+# =============================================================================
 
 @dataclass
 class AudioSegment:
@@ -313,12 +313,8 @@
 
     def _initialize_models(self):
         logging.info(f"Initializing models on {self.device}...")
-<<<<<<< HEAD
         cache_dir = env_config['model_cache_dir']  # Set your custom cache directory here
 
-=======
-        cache_dir = "models"  
->>>>>>> 0ffae12d
         self.separator = SepformerSeparation.from_hparams(
             source="speechbrain/resepformer-wsj02mix",
             savedir=os.path.join(cache_dir, "resepformer"),
@@ -820,13 +816,8 @@
 # =============================================================================
 
 app = FastAPI(
-<<<<<<< HEAD
     title="ClearConverse API",
     description="Transcription solution mainly powered by Whisper-RESepFormer solution. Supported by PyAnnote's Speaker Diarization, Voice Activity Detection, and Embeddings"
-=======
-    title="Enhanced Audio Transcription API",
-    description="API to process audio files (MP3/WAV) and return a formatted transcript."
->>>>>>> 0ffae12d
 )
 
 app.add_middleware(
@@ -843,15 +834,9 @@
 temp_uploads = Path("temp_uploads")
 temp_uploads.mkdir(exist_ok=True)
 
-<<<<<<< HEAD
 
 load_dotenv()  # this loads variables from .env into the environment
 AUTH_TOKEN = env_config['hf_auth_token']
-=======
-# Load configuration
-load_dotenv()
-AUTH_TOKEN = os.getenv("HF_AUTH_TOKEN")
->>>>>>> 0ffae12d
 config = Config(auth_token=AUTH_TOKEN)
 processor = EnhancedAudioProcessor(config)
 
