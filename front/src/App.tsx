// App.tsx
import React, { useState, useRef, useEffect } from 'react';
import FileUpload from './components/FileUpload';
import UrlUpload from './components/UrlUpload';
import AudioPlayer from './components/AudioPlayer';
import TranscriptionDisplay from './components/TranscriptionDisplay';
import MainMenu from './components/MainMenu';
import ProgressBar from './components/ProgressBar';
import ResetButton from './components/ResetButton';
import ClearButton from './components/ClearButton';
import './index.css';

type AudioSource = {
  file: File | null;
  url: string | null;
};

type Module = 'upload' | 'url';

const App: React.FC = () => {
  // State for module selection, audio file, transcription, etc.
  const [showMainMenu, setShowMainMenu] = useState<boolean>(true);
  const [activeModule, setActiveModule] = useState<Module>('upload');
  const [audioSource, setAudioSource] = useState<AudioSource>({ file: null, url: null });
  const [transcript, setTranscript] = useState<string | null>(null);
  const [downloadUrl, setDownloadUrl] = useState<string | null>(null);
  const [isUploading, setIsUploading] = useState(false);
  const [uploadProgress, setUploadProgress] = useState(0);
  const [isProcessing, setIsProcessing] = useState(false);
  const [processingProgress, setProcessingProgress] = useState(0);
  const [errorMessage, setErrorMessage] = useState<string | null>(null);
  const [taskId, setTaskId] = useState<string | null>(null);

  // References for cancellation and polling
  const xhrRef = useRef<XMLHttpRequest | null>(null);
  const pollingIntervalRef = useRef<NodeJS.Timeout | null>(null);
  const processingIntervalRef = useRef<NodeJS.Timeout | null>(null);
  const wsRef = useRef<WebSocket | null>(null);

  // Handle file selection
  const handleFileSelected = (file: File) => {
    // If it's an empty file (used for clearing), don't create Object URL
    if (file.size === 0) {
      setAudioSource({ file: null, url: null });
      return;
    }
    
    const url = URL.createObjectURL(file);
    setAudioSource({ file, url });
  };

  // Reset the entire state (file, transcript, progress, etc.)
  const resetState = () => {
    cancelTranscription();
    setAudioSource({ file: null, url: null });
    setTranscript(null);
    setDownloadUrl(null);
    setIsUploading(false);
    setUploadProgress(0);
    setIsProcessing(false);
    setProcessingProgress(0);
    setErrorMessage(null);
    setTaskId(null);
    const fileInput = document.getElementById('fileInput') as HTMLInputElement;
    if (fileInput) {
      fileInput.value = '';
    }
  };

  // Clear only the transcription, keeping the audio file
  const clearTranscription = () => {
    setTranscript(null);
    setDownloadUrl(null);
    setIsProcessing(false);
    setProcessingProgress(0);
    setErrorMessage(null);
  };

  const clearAll = () => {
    resetState();
  };

  const handleModuleSelect = (module: Module) => {
    setActiveModule(module);
    setShowMainMenu(false);
    resetState();
  };

  const goToMainMenu = () => {
    resetState();
    setShowMainMenu(true);
  };

  // Cancel any ongoing transcription requests, polling, or WebSocket connections
  const cancelTranscription = () => {
    if (xhrRef.current) {
      xhrRef.current.abort();
      xhrRef.current = null;
    }
    if (processingIntervalRef.current) {
      clearInterval(processingIntervalRef.current);
      processingIntervalRef.current = null;
    }
    if (pollingIntervalRef.current) {
      clearInterval(pollingIntervalRef.current);
      pollingIntervalRef.current = null;
    }
    if (wsRef.current) {
      wsRef.current.close();
      wsRef.current = null;
    }
    setIsUploading(false);
    setUploadProgress(0);
    setIsProcessing(false);
    setProcessingProgress(0);
  };

  // Poll the task result endpoint for transcription and download URL
  const pollTaskResult = (taskId: string) => {
    pollingIntervalRef.current = setInterval(async () => {
      try {
        const res = await fetch(`http://localhost:8000/task/${taskId}/result`);
        if (res.ok) {
          const data = await res.json();
          if (data.transcript && data.download_url) {
            setTranscript(data.transcript);
            setDownloadUrl(data.download_url);
            setIsProcessing(false);
            if (pollingIntervalRef.current) {
              clearInterval(pollingIntervalRef.current);
              pollingIntervalRef.current = null;
            }
            if (wsRef.current) {
              wsRef.current.close();
              wsRef.current = null;
            }
          } else if (data.error) {
            setErrorMessage(data.error);
            setIsProcessing(false);
            if (pollingIntervalRef.current) {
              clearInterval(pollingIntervalRef.current);
              pollingIntervalRef.current = null;
            }
          }
        } else {
          console.error('Polling error: ', res.statusText);
          setErrorMessage(`Polling error: ${res.statusText}`);
          setIsProcessing(false);
          if (pollingIntervalRef.current) {
            clearInterval(pollingIntervalRef.current);
            pollingIntervalRef.current = null;
          }
        }
      } catch (error) {
        console.error('Polling exception: ', error);
        setErrorMessage(`Polling exception: ${error}`);
        setIsProcessing(false);
        if (pollingIntervalRef.current) {
          clearInterval(pollingIntervalRef.current);
          pollingIntervalRef.current = null;
        }
      }
    }, 2000); // poll every 2 seconds
  };

  // Start a WebSocket connection for progress updates
  const startWebSocket = (taskId: string) => {
    const ws = new WebSocket(`ws://localhost:8000/ws/progress/${taskId}`);
    ws.onmessage = (event) => {
      const data = JSON.parse(event.data);
      setProcessingProgress(data.progress);
      if (data.progress >= 100 && wsRef.current) {
        wsRef.current.close();
        wsRef.current = null;
      }
    };
    ws.onerror = (error) => {
      console.error('WebSocket error: ', error);
    };
    wsRef.current = ws;
  };

  // Handle the response from the initial /transcribe call which now returns a taskId
  const handleUploadResponse = (receivedTaskId: string) => {
    setTaskId(receivedTaskId);
    setIsProcessing(true);
    startWebSocket(receivedTaskId);
    pollTaskResult(receivedTaskId);
  };

  // Handle file transcription request and response
  const handleTranscribe = () => {
    if (!audioSource.file) return;
    console.log(`Sending file: ${audioSource.file.name}`);
    setIsUploading(true);
    setUploadProgress(0);
    const formData = new FormData();
    formData.append('file', audioSource.file);
    try {
      const xhr = new XMLHttpRequest();
      xhrRef.current = xhr;
      xhr.open('POST', 'http://localhost:8000/transcribe');
      xhr.upload.addEventListener('progress', (event) => {
        if (event.lengthComputable) {
          const progress = Math.round((event.loaded / event.total) * 100);
          setUploadProgress(progress);
        }
      });
      xhr.onload = function () {
        xhrRef.current = null;
        if (xhr.status === 200) {
          setIsUploading(false);
          const response = JSON.parse(xhr.responseText);
          if (response.task_id) {
            handleUploadResponse(response.task_id);
          } else {
            setErrorMessage('No task id returned from server.');
          }
        } else {
          console.error(`Server error: ${xhr.status} ${xhr.statusText}`);
          setIsUploading(false);
          setErrorMessage(`Server error: ${xhr.statusText}`);
        }
      };
      xhr.onerror = function () {
        xhrRef.current = null;
        setIsUploading(false);
        setErrorMessage('Network error occurred.');
      };
      xhr.onabort = function () {
        console.log('Transcription request aborted');
        setIsUploading(false);
      };
      xhr.send(formData);
    } catch (error) {
      console.error('Upload failed:', error);
      setIsUploading(false);
      setErrorMessage('There was an error uploading your file.');
      xhrRef.current = null;
    }
  };

  // Clean up polling interval and WebSocket on component unmount
  useEffect(() => {
    return () => {
      if (pollingIntervalRef.current) {
        clearInterval(pollingIntervalRef.current);
      }
      if (wsRef.current) {
        wsRef.current.close();
      }
    };
  }, []);

  // Render any error messages
  const renderError = () => {
    return errorMessage ? (
      <div className="bg-red-600 p-4 rounded-lg text-white my-4">
        {errorMessage}
      </div>
    ) : null;
  };

  // Render the main module content based on active module selection
  const renderModuleContent = () => {
    if (activeModule === 'upload') {
      return (
        <>
          <div className="bg-gray-750 rounded-lg p-6 mb-6 border border-gray-700">
            <FileUpload 
              onFileSelected={handleFileSelected}
              onUploadResponse={handleUploadResponse}
              setIsUploading={setIsUploading}
              setUploadProgress={setUploadProgress}
              setIsProcessing={setIsProcessing}
              // startProcessing no longer needed here since we handle it with WebSocket and polling
              clearTranscription={clearTranscription}
            />
          </div>
          {audioSource.url && (
            <div className="mt-6">
              <AudioPlayer 
                audioUrl={audioSource.url} 
                onTranscribe={handleTranscribe}
              />
            </div>
          )}
        </>
      );
    } else if (activeModule === 'url') {
      return (
        <>
          <div className="bg-gray-750 rounded-lg p-6 mb-6 border border-gray-700">
            <UrlUpload 
              onFileSelected={handleFileSelected}
              onUploadResponse={handleUploadResponse}
              setIsUploading={setIsUploading}
              setUploadProgress={setUploadProgress}
              setIsProcessing={setIsProcessing}
              // startProcessing handled via polling/WebSocket
              clearTranscription={clearTranscription}
            />
          </div>
<<<<<<< HEAD
=======

          {/* Audio Player - always show if audio is available and when the actual URL is available for URL uploads */}
>>>>>>> 495942ab
          {audioSource.url && (
            <div className="mt-6">
              <AudioPlayer 
                audioUrl={audioSource.url} 
                onTranscribe={transcript ? undefined : handleTranscribe} // Only show transcribe button if no transcript yet
              />
            </div>
          )}
        </>
      );
    }
    return null;
  };

  // Determine if the "Clear" button should be shown
  const shouldShowClearButton = audioSource.file && transcript;

  return (
    <div className="min-h-screen w-full bg-gray-900 flex flex-col items-center justify-center p-6 text-gray-200">
      {showMainMenu ? (
        <MainMenu onSelectModule={handleModuleSelect} />
      ) : (
        <div className="w-full max-w-3xl bg-gray-800 shadow-xl rounded-xl p-8 border border-gray-700">
          <div className="flex justify-between items-center mb-6">
            <h1 className="text-3xl font-extrabold tracking-tight text-gray-100">
              {activeModule === 'upload' ? 'File Upload Transcription' : 'URL Upload Transcription'}
            </h1>
            <button 
              onClick={goToMainMenu}
              className="text-blue-400 hover:text-blue-300 flex items-center gap-1 text-sm font-medium"
            >
              <svg className="w-5 h-5" fill="none" stroke="currentColor" viewBox="0 0 24 24">
                <path strokeLinecap="round" strokeLinejoin="round" strokeWidth="2" d="M10 19l-7-7m0 0l7-7m-7 7h18"></path>
              </svg>
              Back to Main Menu
            </button>
          </div>
          
          {renderModuleContent()}

          {isUploading && (
            <div className="mt-6">
              <div className="flex items-center justify-between mb-2">
                <h3 className="text-lg font-semibold text-gray-200">Upload Progress</h3>
              </div>
              <ProgressBar progress={uploadProgress} type="upload" onCancel={cancelTranscription} />
            </div>
          )}

          {isProcessing && (
            <div className="mt-6">
              <div className="flex items-center justify-between mb-2">
                <h3 className="text-lg font-semibold text-gray-200">Processing Progress</h3>
              </div>
              <ProgressBar progress={processingProgress} type="processing" onCancel={cancelTranscription} />
            </div>
          )}

          {transcript && downloadUrl && (
            <TranscriptionDisplay 
              transcript={transcript} 
              downloadUrl={downloadUrl}
              onClear={clearTranscription}
              onReset={clearAll}
            />
          )}

          {audioSource.file && !transcript && !isUploading && !isProcessing && (
            <div className="mt-6 flex gap-4">
              <button
                onClick={resetState}
                className="flex-1 py-3 px-4 bg-gray-700 hover:bg-gray-600 text-gray-200 font-medium rounded-lg transition-colors flex justify-center items-center gap-2"
              >
                <svg className="w-5 h-5" fill="none" stroke="currentColor" viewBox="0 0 24 24">
                  <path strokeLinecap="round" strokeLinejoin="round" strokeWidth="2" d="M4 4v5h.582m15.356 2A8.001 8.001 0 004.582 9m0 0H9m11 11v-5h-.581m0 0a8.003 8.003 0 01-15.357-2m15.357 2H15"></path>
                </svg>
                Reset
              </button>
            </div>
          )}

          {shouldShowClearButton && !isUploading && !isProcessing && (
            <div className="mt-4 flex justify-end">
              <button
                onClick={clearAll}
                className="px-4 py-2 bg-gray-700 hover:bg-gray-600 text-gray-200 font-medium rounded-lg transition-colors flex items-center gap-2"
              >
                <svg className="w-5 h-5" fill="none" stroke="currentColor" viewBox="0 0 24 24">
                  <path strokeLinecap="round" strokeLinejoin="round" strokeWidth="2" d="M19 7l-.867 12.142A2 2 0 0116.138 21H7.862a2 2 0 01-1.995-1.858L5 7m5 4v6m4-6v6m1-10V4a1 1 0 00-1-1h-4a1 1 0 00-1 1v3M4 7h16"></path>
                </svg>
                Clear Everything
              </button>
            </div>
          )}
        </div>
      )}

      {!showMainMenu && (audioSource.file || isUploading || isProcessing || transcript) && (
        <ResetButton 
          onReset={resetState}
          onClear={clearTranscription}
          isProcessing={isUploading || isProcessing}
          hasTranscription={Boolean(transcript)}
        />
      )}

      {!showMainMenu && audioSource.file && transcript && !isUploading && !isProcessing && (
        <div className="fixed bottom-6 left-6 z-10">
          <ClearButton 
            onClear={clearAll}
            isProcessing={false}
            includeAudio={true}
          />
        </div>
      )}

      {renderError()}

      <footer className="mt-8 text-center text-gray-500 text-sm">
        © 202X Your Company. All rights reserved.
      </footer>
    </div>
  );
};

export default App;<|MERGE_RESOLUTION|>--- conflicted
+++ resolved
@@ -301,11 +301,8 @@
               clearTranscription={clearTranscription}
             />
           </div>
-<<<<<<< HEAD
-=======
 
           {/* Audio Player - always show if audio is available and when the actual URL is available for URL uploads */}
->>>>>>> 495942ab
           {audioSource.url && (
             <div className="mt-6">
               <AudioPlayer 
