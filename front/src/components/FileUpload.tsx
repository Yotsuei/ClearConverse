--- conflicted
+++ resolved
@@ -79,13 +79,6 @@
       
       setFileError(null);
       setFile(selectedFile);
-<<<<<<< HEAD
-=======
-      onFileSelected(selectedFile);
-      
-      // Auto-start transcription after file selection
-      handleUpload(selectedFile);
->>>>>>> 1f99f789
     }
   };
 
@@ -118,13 +111,6 @@
       
       setFileError(null);
       setFile(droppedFile);
-<<<<<<< HEAD
-=======
-      onFileSelected(droppedFile);
-      
-      // Auto-start transcription after file drop
-      handleUpload(droppedFile);
->>>>>>> 1f99f789
     }
   };
 
@@ -171,7 +157,6 @@
           setIsUploading(false);
           setUploadXhr(null);
           
-<<<<<<< HEAD
           // Parse response to get task_id
           const response = JSON.parse(xhr.responseText);
           
@@ -182,92 +167,6 @@
     
           } else {
             throw new Error('No task ID returned from server');
-=======
-          // Parse response
-          try {
-            const response = JSON.parse(xhr.responseText);
-            console.log("Upload response:", response);
-            
-            // If the response contains a task_id, start monitoring progress with WebSocket
-            if (response.task_id) {
-              setTaskId(response.task_id);
-              
-              // Set up WebSocket connection for progress monitoring
-              const ws = new WebSocket(`ws://localhost:8000/ws/progress/${response.task_id}`);
-              
-              ws.onopen = () => {
-                console.log("WebSocket connection opened for processing progress");
-              };
-              
-              ws.onmessage = (event) => {
-                try {
-                  const data = JSON.parse(event.data);
-                  console.log("Processing progress:", data);
-                  
-                  // Update progress
-                  setUploadProgress(data.progress);
-                  
-                  // When processing is complete
-                  if (data.progress >= 100) {
-                    setIsProcessing(false);
-                    
-                    // Fetch the result
-                    fetch(`http://localhost:8000/task/${response.task_id}/result`)
-                      .then(response => response.json())
-                      .then(result => {
-                        console.log("Task result:", result);
-                        
-                        if (result.error) {
-                          throw new Error(result.error);
-                        }
-                        
-                        if (!result.download_url) {
-                          throw new Error("No download URL in response");
-                        }
-                        
-                        // Fetch the transcript content
-                        return fetch(`http://localhost:8000${result.download_url}`)
-                          .then(response => response.text())
-                          .then(transcript => {
-                            console.log("Got transcript, length:", transcript.length);
-                            if (transcript) {
-                              onUploadResponse(transcript, result.download_url);
-                            } else {
-                              throw new Error("Empty transcript received");
-                            }
-                          });
-                      })
-                      .catch(error => {
-                        console.error("Error fetching transcription:", error);
-                        setFileError(`Error: ${error.message}`);
-                      })
-                      .finally(() => {
-                        ws.close();
-                      });
-                  }
-                } catch (error) {
-                  console.error("Error parsing WebSocket message:", error);
-                }
-              };
-              
-              ws.onerror = (error) => {
-                console.error("WebSocket error:", error);
-              };
-              
-              ws.onclose = () => {
-                console.log("WebSocket connection closed");
-              };
-            } else if (response.transcript && response.download_url) {
-              // Direct response with transcript (legacy mode)
-              onUploadResponse(response.transcript, response.download_url);
-            } else {
-              throw new Error("Invalid response format from server");
-            }
-          } catch (error) {
-            console.error("Error parsing response:", error);
-            setFileError(`Server error: ${error instanceof Error ? error.message : 'Unknown error'}`);
-            setIsProcessing(false);
->>>>>>> 1f99f789
           }
         } else {
           throw new Error(`Error: ${xhr.statusText || 'Server returned an error'}`);
@@ -290,11 +189,7 @@
       xhr.send(formData);
     } catch (error) {
       console.error('Upload failed:', error);
-<<<<<<< HEAD
       alert(`There was an error uploading your file: ${(error as Error).message}`);
-=======
-      setFileError(`Upload error: ${error instanceof Error ? error.message : 'Unknown error'}`);
->>>>>>> 1f99f789
       setIsUploading(false);
       setIsProcessing(false);
       setUploadXhr(null);
@@ -349,7 +244,6 @@
         </div>
       )}
       
-<<<<<<< HEAD
       {!uploadXhr ? (
         <button
           onClick={handleUpload}
@@ -363,39 +257,6 @@
           Upload Audio
         </button>
       ) : (
-=======
-      {file && (
-        <div className="w-full bg-gray-700 rounded-lg p-3 mb-4 flex items-center">
-          <div className="bg-blue-900 rounded-lg p-2 mr-3">
-            <svg className="w-6 h-6 text-blue-400" fill="none" stroke="currentColor" viewBox="0 0 24 24" xmlns="http://www.w3.org/2000/svg">
-              <path strokeLinecap="round" strokeLinejoin="round" strokeWidth="2" d="M9 19V6l12-3v13M9 19c0 1.105-1.343 2-3 2s-3-.895-3-2 1.343-2 3-2 3 .895 3 2zm12-3c0 1.105-1.343 2-3 2s-3-.895-3-2 1.343-2 3-2 3 .895 3 2zM9 10l12-3"></path>
-            </svg>
-          </div>
-          <div className="flex-grow truncate">
-            <p className="text-sm font-medium truncate text-gray-200">{file.name}</p>
-            <p className="text-xs text-gray-400">{(file.size / (1024 * 1024)).toFixed(2)} MB</p>
-          </div>
-          <button
-            onClick={(e) => {
-              e.stopPropagation();
-              setFile(null);
-              clearTranscription();
-              if (fileInputRef.current) {
-                fileInputRef.current.value = '';
-              }
-            }}
-            className="ml-2 text-gray-400 hover:text-red-400"
-          >
-            <svg className="w-5 h-5" fill="none" stroke="currentColor" viewBox="0 0 24 24" xmlns="http://www.w3.org/2000/svg">
-              <path strokeLinecap="round" strokeLinejoin="round" strokeWidth="2" d="M6 18L18 6M6 6l12 12"></path>
-            </svg>
-          </button>
-        </div>
-      )}
-      
-      {/* Show cancel button only during upload */}
-      {uploadXhr && (
->>>>>>> 1f99f789
         <button
           onClick={handleCancelUpload}
           className="w-full py-3 px-5 text-white font-bold rounded-lg transition-all duration-300 
@@ -404,7 +265,6 @@
           Cancel Upload
         </button>
       )}
-<<<<<<< HEAD
       
       {/* File format explanation */}
       <div className="mt-6 bg-gray-700 p-4 rounded-lg text-sm border border-gray-600 w-full">
@@ -416,8 +276,6 @@
         </h3>
         <p className="mt-2 text-gray-400">For best results, use WAV or MP3 files with clear audio and minimal background noise.</p>
       </div>
-=======
->>>>>>> 1f99f789
     </div>
   );
 };
